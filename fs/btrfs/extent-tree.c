/*
 * Copyright (C) 2007 Oracle.  All rights reserved.
 *
 * This program is free software; you can redistribute it and/or
 * modify it under the terms of the GNU General Public
 * License v2 as published by the Free Software Foundation.
 *
 * This program is distributed in the hope that it will be useful,
 * but WITHOUT ANY WARRANTY; without even the implied warranty of
 * MERCHANTABILITY or FITNESS FOR A PARTICULAR PURPOSE.  See the GNU
 * General Public License for more details.
 *
 * You should have received a copy of the GNU General Public
 * License along with this program; if not, write to the
 * Free Software Foundation, Inc., 59 Temple Place - Suite 330,
 * Boston, MA 021110-1307, USA.
 */
#include <linux/sched.h>
#include <linux/pagemap.h>
#include <linux/writeback.h>
#include <linux/blkdev.h>
#include <linux/sort.h>
#include <linux/rcupdate.h>
#include <linux/kthread.h>
#include <linux/slab.h>
#include "compat.h"
#include "hash.h"
#include "ctree.h"
#include "disk-io.h"
#include "print-tree.h"
#include "transaction.h"
#include "volumes.h"
#include "locking.h"
#include "free-space-cache.h"

static int update_block_group(struct btrfs_trans_handle *trans,
			      struct btrfs_root *root,
			      u64 bytenr, u64 num_bytes, int alloc);
static int update_reserved_bytes(struct btrfs_block_group_cache *cache,
				 u64 num_bytes, int reserve, int sinfo);
static int __btrfs_free_extent(struct btrfs_trans_handle *trans,
				struct btrfs_root *root,
				u64 bytenr, u64 num_bytes, u64 parent,
				u64 root_objectid, u64 owner_objectid,
				u64 owner_offset, int refs_to_drop,
				struct btrfs_delayed_extent_op *extra_op);
static void __run_delayed_extent_op(struct btrfs_delayed_extent_op *extent_op,
				    struct extent_buffer *leaf,
				    struct btrfs_extent_item *ei);
static int alloc_reserved_file_extent(struct btrfs_trans_handle *trans,
				      struct btrfs_root *root,
				      u64 parent, u64 root_objectid,
				      u64 flags, u64 owner, u64 offset,
				      struct btrfs_key *ins, int ref_mod);
static int alloc_reserved_tree_block(struct btrfs_trans_handle *trans,
				     struct btrfs_root *root,
				     u64 parent, u64 root_objectid,
				     u64 flags, struct btrfs_disk_key *key,
				     int level, struct btrfs_key *ins);
static int do_chunk_alloc(struct btrfs_trans_handle *trans,
			  struct btrfs_root *extent_root, u64 alloc_bytes,
			  u64 flags, int force);
static int find_next_key(struct btrfs_path *path, int level,
			 struct btrfs_key *key);
static void dump_space_info(struct btrfs_space_info *info, u64 bytes,
			    int dump_block_groups);

static noinline int
block_group_cache_done(struct btrfs_block_group_cache *cache)
{
	smp_mb();
	return cache->cached == BTRFS_CACHE_FINISHED;
}

static int block_group_bits(struct btrfs_block_group_cache *cache, u64 bits)
{
	return (cache->flags & bits) == bits;
}

void btrfs_get_block_group(struct btrfs_block_group_cache *cache)
{
	atomic_inc(&cache->count);
}

void btrfs_put_block_group(struct btrfs_block_group_cache *cache)
{
	if (atomic_dec_and_test(&cache->count)) {
		WARN_ON(cache->pinned > 0);
		WARN_ON(cache->reserved > 0);
		WARN_ON(cache->reserved_pinned > 0);
		kfree(cache);
	}
}

/*
 * this adds the block group to the fs_info rb tree for the block group
 * cache
 */
static int btrfs_add_block_group_cache(struct btrfs_fs_info *info,
				struct btrfs_block_group_cache *block_group)
{
	struct rb_node **p;
	struct rb_node *parent = NULL;
	struct btrfs_block_group_cache *cache;

	spin_lock(&info->block_group_cache_lock);
	p = &info->block_group_cache_tree.rb_node;

	while (*p) {
		parent = *p;
		cache = rb_entry(parent, struct btrfs_block_group_cache,
				 cache_node);
		if (block_group->key.objectid < cache->key.objectid) {
			p = &(*p)->rb_left;
		} else if (block_group->key.objectid > cache->key.objectid) {
			p = &(*p)->rb_right;
		} else {
			spin_unlock(&info->block_group_cache_lock);
			return -EEXIST;
		}
	}

	rb_link_node(&block_group->cache_node, parent, p);
	rb_insert_color(&block_group->cache_node,
			&info->block_group_cache_tree);
	spin_unlock(&info->block_group_cache_lock);

	return 0;
}

/*
 * This will return the block group at or after bytenr if contains is 0, else
 * it will return the block group that contains the bytenr
 */
static struct btrfs_block_group_cache *
block_group_cache_tree_search(struct btrfs_fs_info *info, u64 bytenr,
			      int contains)
{
	struct btrfs_block_group_cache *cache, *ret = NULL;
	struct rb_node *n;
	u64 end, start;

	spin_lock(&info->block_group_cache_lock);
	n = info->block_group_cache_tree.rb_node;

	while (n) {
		cache = rb_entry(n, struct btrfs_block_group_cache,
				 cache_node);
		end = cache->key.objectid + cache->key.offset - 1;
		start = cache->key.objectid;

		if (bytenr < start) {
			if (!contains && (!ret || start < ret->key.objectid))
				ret = cache;
			n = n->rb_left;
		} else if (bytenr > start) {
			if (contains && bytenr <= end) {
				ret = cache;
				break;
			}
			n = n->rb_right;
		} else {
			ret = cache;
			break;
		}
	}
	if (ret)
		btrfs_get_block_group(ret);
	spin_unlock(&info->block_group_cache_lock);

	return ret;
}

static int add_excluded_extent(struct btrfs_root *root,
			       u64 start, u64 num_bytes)
{
	u64 end = start + num_bytes - 1;
	set_extent_bits(&root->fs_info->freed_extents[0],
			start, end, EXTENT_UPTODATE, GFP_NOFS);
	set_extent_bits(&root->fs_info->freed_extents[1],
			start, end, EXTENT_UPTODATE, GFP_NOFS);
	return 0;
}

static void free_excluded_extents(struct btrfs_root *root,
				  struct btrfs_block_group_cache *cache)
{
	u64 start, end;

	start = cache->key.objectid;
	end = start + cache->key.offset - 1;

	clear_extent_bits(&root->fs_info->freed_extents[0],
			  start, end, EXTENT_UPTODATE, GFP_NOFS);
	clear_extent_bits(&root->fs_info->freed_extents[1],
			  start, end, EXTENT_UPTODATE, GFP_NOFS);
}

static int exclude_super_stripes(struct btrfs_root *root,
				 struct btrfs_block_group_cache *cache)
{
	u64 bytenr;
	u64 *logical;
	int stripe_len;
	int i, nr, ret;

	if (cache->key.objectid < BTRFS_SUPER_INFO_OFFSET) {
		stripe_len = BTRFS_SUPER_INFO_OFFSET - cache->key.objectid;
		cache->bytes_super += stripe_len;
		ret = add_excluded_extent(root, cache->key.objectid,
					  stripe_len);
		BUG_ON(ret);
	}

	for (i = 0; i < BTRFS_SUPER_MIRROR_MAX; i++) {
		bytenr = btrfs_sb_offset(i);
		ret = btrfs_rmap_block(&root->fs_info->mapping_tree,
				       cache->key.objectid, bytenr,
				       0, &logical, &nr, &stripe_len);
		BUG_ON(ret);

		while (nr--) {
			cache->bytes_super += stripe_len;
			ret = add_excluded_extent(root, logical[nr],
						  stripe_len);
			BUG_ON(ret);
		}

		kfree(logical);
	}
	return 0;
}

static struct btrfs_caching_control *
get_caching_control(struct btrfs_block_group_cache *cache)
{
	struct btrfs_caching_control *ctl;

	spin_lock(&cache->lock);
	if (cache->cached != BTRFS_CACHE_STARTED) {
		spin_unlock(&cache->lock);
		return NULL;
	}

	/* We're loading it the fast way, so we don't have a caching_ctl. */
	if (!cache->caching_ctl) {
		spin_unlock(&cache->lock);
		return NULL;
	}

	ctl = cache->caching_ctl;
	atomic_inc(&ctl->count);
	spin_unlock(&cache->lock);
	return ctl;
}

static void put_caching_control(struct btrfs_caching_control *ctl)
{
	if (atomic_dec_and_test(&ctl->count))
		kfree(ctl);
}

/*
 * this is only called by cache_block_group, since we could have freed extents
 * we need to check the pinned_extents for any extents that can't be used yet
 * since their free space will be released as soon as the transaction commits.
 */
static u64 add_new_free_space(struct btrfs_block_group_cache *block_group,
			      struct btrfs_fs_info *info, u64 start, u64 end)
{
	u64 extent_start, extent_end, size, total_added = 0;
	int ret;

	while (start < end) {
		ret = find_first_extent_bit(info->pinned_extents, start,
					    &extent_start, &extent_end,
					    EXTENT_DIRTY | EXTENT_UPTODATE);
		if (ret)
			break;

		if (extent_start <= start) {
			start = extent_end + 1;
		} else if (extent_start > start && extent_start < end) {
			size = extent_start - start;
			total_added += size;
			ret = btrfs_add_free_space(block_group, start,
						   size);
			BUG_ON(ret);
			start = extent_end + 1;
		} else {
			break;
		}
	}

	if (start < end) {
		size = end - start;
		total_added += size;
		ret = btrfs_add_free_space(block_group, start, size);
		BUG_ON(ret);
	}

	return total_added;
}

static int caching_kthread(void *data)
{
	struct btrfs_block_group_cache *block_group = data;
	struct btrfs_fs_info *fs_info = block_group->fs_info;
	struct btrfs_caching_control *caching_ctl = block_group->caching_ctl;
	struct btrfs_root *extent_root = fs_info->extent_root;
	struct btrfs_path *path;
	struct extent_buffer *leaf;
	struct btrfs_key key;
	u64 total_found = 0;
	u64 last = 0;
	u32 nritems;
	int ret = 0;

	path = btrfs_alloc_path();
	if (!path)
		return -ENOMEM;

	exclude_super_stripes(extent_root, block_group);
	spin_lock(&block_group->space_info->lock);
	block_group->space_info->bytes_readonly += block_group->bytes_super;
	spin_unlock(&block_group->space_info->lock);

	last = max_t(u64, block_group->key.objectid, BTRFS_SUPER_INFO_OFFSET);

	/*
	 * We don't want to deadlock with somebody trying to allocate a new
	 * extent for the extent root while also trying to search the extent
	 * root to add free space.  So we skip locking and search the commit
	 * root, since its read-only
	 */
	path->skip_locking = 1;
	path->search_commit_root = 1;
	path->reada = 2;

	key.objectid = last;
	key.offset = 0;
	key.type = BTRFS_EXTENT_ITEM_KEY;
again:
	mutex_lock(&caching_ctl->mutex);
	/* need to make sure the commit_root doesn't disappear */
	down_read(&fs_info->extent_commit_sem);

	ret = btrfs_search_slot(NULL, extent_root, &key, path, 0, 0);
	if (ret < 0)
		goto err;

	leaf = path->nodes[0];
	nritems = btrfs_header_nritems(leaf);

	while (1) {
		smp_mb();
		if (fs_info->closing > 1) {
			last = (u64)-1;
			break;
		}

		if (path->slots[0] < nritems) {
			btrfs_item_key_to_cpu(leaf, &key, path->slots[0]);
		} else {
			ret = find_next_key(path, 0, &key);
			if (ret)
				break;

			caching_ctl->progress = last;
			btrfs_release_path(extent_root, path);
			up_read(&fs_info->extent_commit_sem);
			mutex_unlock(&caching_ctl->mutex);
			if (btrfs_transaction_in_commit(fs_info))
				schedule_timeout(1);
			else
				cond_resched();
			goto again;
		}

		if (key.objectid < block_group->key.objectid) {
			path->slots[0]++;
			continue;
		}

		if (key.objectid >= block_group->key.objectid +
		    block_group->key.offset)
			break;

		if (key.type == BTRFS_EXTENT_ITEM_KEY) {
			total_found += add_new_free_space(block_group,
							  fs_info, last,
							  key.objectid);
			last = key.objectid + key.offset;

			if (total_found > (1024 * 1024 * 2)) {
				total_found = 0;
				wake_up(&caching_ctl->wait);
			}
		}
		path->slots[0]++;
	}
	ret = 0;

	total_found += add_new_free_space(block_group, fs_info, last,
					  block_group->key.objectid +
					  block_group->key.offset);
	caching_ctl->progress = (u64)-1;

	spin_lock(&block_group->lock);
	block_group->caching_ctl = NULL;
	block_group->cached = BTRFS_CACHE_FINISHED;
	spin_unlock(&block_group->lock);

err:
	btrfs_free_path(path);
	up_read(&fs_info->extent_commit_sem);

	free_excluded_extents(extent_root, block_group);

	mutex_unlock(&caching_ctl->mutex);
	wake_up(&caching_ctl->wait);

	put_caching_control(caching_ctl);
	atomic_dec(&block_group->space_info->caching_threads);
	btrfs_put_block_group(block_group);

	return 0;
}

static int cache_block_group(struct btrfs_block_group_cache *cache,
			     struct btrfs_trans_handle *trans,
			     int load_cache_only)
{
	struct btrfs_fs_info *fs_info = cache->fs_info;
	struct btrfs_caching_control *caching_ctl;
	struct task_struct *tsk;
	int ret = 0;

	smp_mb();
	if (cache->cached != BTRFS_CACHE_NO)
		return 0;

	/*
	 * We can't do the read from on-disk cache during a commit since we need
	 * to have the normal tree locking.
	 */
	if (!trans->transaction->in_commit) {
		spin_lock(&cache->lock);
		if (cache->cached != BTRFS_CACHE_NO) {
			spin_unlock(&cache->lock);
			return 0;
		}
		cache->cached = BTRFS_CACHE_STARTED;
		spin_unlock(&cache->lock);

		ret = load_free_space_cache(fs_info, cache);

		spin_lock(&cache->lock);
		if (ret == 1) {
			cache->cached = BTRFS_CACHE_FINISHED;
			cache->last_byte_to_unpin = (u64)-1;
		} else {
			cache->cached = BTRFS_CACHE_NO;
		}
		spin_unlock(&cache->lock);
		if (ret == 1)
			return 0;
	}

	if (load_cache_only)
		return 0;

	caching_ctl = kzalloc(sizeof(*caching_ctl), GFP_KERNEL);
	BUG_ON(!caching_ctl);

	INIT_LIST_HEAD(&caching_ctl->list);
	mutex_init(&caching_ctl->mutex);
	init_waitqueue_head(&caching_ctl->wait);
	caching_ctl->block_group = cache;
	caching_ctl->progress = cache->key.objectid;
	/* one for caching kthread, one for caching block group list */
	atomic_set(&caching_ctl->count, 2);

	spin_lock(&cache->lock);
	if (cache->cached != BTRFS_CACHE_NO) {
		spin_unlock(&cache->lock);
		kfree(caching_ctl);
		return 0;
	}
	cache->caching_ctl = caching_ctl;
	cache->cached = BTRFS_CACHE_STARTED;
	spin_unlock(&cache->lock);

	down_write(&fs_info->extent_commit_sem);
	list_add_tail(&caching_ctl->list, &fs_info->caching_block_groups);
	up_write(&fs_info->extent_commit_sem);

	atomic_inc(&cache->space_info->caching_threads);
	btrfs_get_block_group(cache);

	tsk = kthread_run(caching_kthread, cache, "btrfs-cache-%llu\n",
			  cache->key.objectid);
	if (IS_ERR(tsk)) {
		ret = PTR_ERR(tsk);
		printk(KERN_ERR "error running thread %d\n", ret);
		BUG();
	}

	return ret;
}

/*
 * return the block group that starts at or after bytenr
 */
static struct btrfs_block_group_cache *
btrfs_lookup_first_block_group(struct btrfs_fs_info *info, u64 bytenr)
{
	struct btrfs_block_group_cache *cache;

	cache = block_group_cache_tree_search(info, bytenr, 0);

	return cache;
}

/*
 * return the block group that contains the given bytenr
 */
struct btrfs_block_group_cache *btrfs_lookup_block_group(
						 struct btrfs_fs_info *info,
						 u64 bytenr)
{
	struct btrfs_block_group_cache *cache;

	cache = block_group_cache_tree_search(info, bytenr, 1);

	return cache;
}

static struct btrfs_space_info *__find_space_info(struct btrfs_fs_info *info,
						  u64 flags)
{
	struct list_head *head = &info->space_info;
	struct btrfs_space_info *found;

	flags &= BTRFS_BLOCK_GROUP_DATA | BTRFS_BLOCK_GROUP_SYSTEM |
		 BTRFS_BLOCK_GROUP_METADATA;

	rcu_read_lock();
	list_for_each_entry_rcu(found, head, list) {
		if (found->flags & flags) {
			rcu_read_unlock();
			return found;
		}
	}
	rcu_read_unlock();
	return NULL;
}

/*
 * after adding space to the filesystem, we need to clear the full flags
 * on all the space infos.
 */
void btrfs_clear_space_info_full(struct btrfs_fs_info *info)
{
	struct list_head *head = &info->space_info;
	struct btrfs_space_info *found;

	rcu_read_lock();
	list_for_each_entry_rcu(found, head, list)
		found->full = 0;
	rcu_read_unlock();
}

static u64 div_factor(u64 num, int factor)
{
	if (factor == 10)
		return num;
	num *= factor;
	do_div(num, 10);
	return num;
}

u64 btrfs_find_block_group(struct btrfs_root *root,
			   u64 search_start, u64 search_hint, int owner)
{
	struct btrfs_block_group_cache *cache;
	u64 used;
	u64 last = max(search_hint, search_start);
	u64 group_start = 0;
	int full_search = 0;
	int factor = 9;
	int wrapped = 0;
again:
	while (1) {
		cache = btrfs_lookup_first_block_group(root->fs_info, last);
		if (!cache)
			break;

		spin_lock(&cache->lock);
		last = cache->key.objectid + cache->key.offset;
		used = btrfs_block_group_used(&cache->item);

		if ((full_search || !cache->ro) &&
		    block_group_bits(cache, BTRFS_BLOCK_GROUP_METADATA)) {
			if (used + cache->pinned + cache->reserved <
			    div_factor(cache->key.offset, factor)) {
				group_start = cache->key.objectid;
				spin_unlock(&cache->lock);
				btrfs_put_block_group(cache);
				goto found;
			}
		}
		spin_unlock(&cache->lock);
		btrfs_put_block_group(cache);
		cond_resched();
	}
	if (!wrapped) {
		last = search_start;
		wrapped = 1;
		goto again;
	}
	if (!full_search && factor < 10) {
		last = search_start;
		full_search = 1;
		factor = 10;
		goto again;
	}
found:
	return group_start;
}

/* simple helper to search for an existing extent at a given offset */
int btrfs_lookup_extent(struct btrfs_root *root, u64 start, u64 len)
{
	int ret;
	struct btrfs_key key;
	struct btrfs_path *path;

	path = btrfs_alloc_path();
	BUG_ON(!path);
	key.objectid = start;
	key.offset = len;
	btrfs_set_key_type(&key, BTRFS_EXTENT_ITEM_KEY);
	ret = btrfs_search_slot(NULL, root->fs_info->extent_root, &key, path,
				0, 0);
	btrfs_free_path(path);
	return ret;
}

/*
 * helper function to lookup reference count and flags of extent.
 *
 * the head node for delayed ref is used to store the sum of all the
 * reference count modifications queued up in the rbtree. the head
 * node may also store the extent flags to set. This way you can check
 * to see what the reference count and extent flags would be if all of
 * the delayed refs are not processed.
 */
int btrfs_lookup_extent_info(struct btrfs_trans_handle *trans,
			     struct btrfs_root *root, u64 bytenr,
			     u64 num_bytes, u64 *refs, u64 *flags)
{
	struct btrfs_delayed_ref_head *head;
	struct btrfs_delayed_ref_root *delayed_refs;
	struct btrfs_path *path;
	struct btrfs_extent_item *ei;
	struct extent_buffer *leaf;
	struct btrfs_key key;
	u32 item_size;
	u64 num_refs;
	u64 extent_flags;
	int ret;

	path = btrfs_alloc_path();
	if (!path)
		return -ENOMEM;

	key.objectid = bytenr;
	key.type = BTRFS_EXTENT_ITEM_KEY;
	key.offset = num_bytes;
	if (!trans) {
		path->skip_locking = 1;
		path->search_commit_root = 1;
	}
again:
	ret = btrfs_search_slot(trans, root->fs_info->extent_root,
				&key, path, 0, 0);
	if (ret < 0)
		goto out_free;

	if (ret == 0) {
		leaf = path->nodes[0];
		item_size = btrfs_item_size_nr(leaf, path->slots[0]);
		if (item_size >= sizeof(*ei)) {
			ei = btrfs_item_ptr(leaf, path->slots[0],
					    struct btrfs_extent_item);
			num_refs = btrfs_extent_refs(leaf, ei);
			extent_flags = btrfs_extent_flags(leaf, ei);
		} else {
#ifdef BTRFS_COMPAT_EXTENT_TREE_V0
			struct btrfs_extent_item_v0 *ei0;
			BUG_ON(item_size != sizeof(*ei0));
			ei0 = btrfs_item_ptr(leaf, path->slots[0],
					     struct btrfs_extent_item_v0);
			num_refs = btrfs_extent_refs_v0(leaf, ei0);
			/* FIXME: this isn't correct for data */
			extent_flags = BTRFS_BLOCK_FLAG_FULL_BACKREF;
#else
			BUG();
#endif
		}
		BUG_ON(num_refs == 0);
	} else {
		num_refs = 0;
		extent_flags = 0;
		ret = 0;
	}

	if (!trans)
		goto out;

	delayed_refs = &trans->transaction->delayed_refs;
	spin_lock(&delayed_refs->lock);
	head = btrfs_find_delayed_ref_head(trans, bytenr);
	if (head) {
		if (!mutex_trylock(&head->mutex)) {
			atomic_inc(&head->node.refs);
			spin_unlock(&delayed_refs->lock);

			btrfs_release_path(root->fs_info->extent_root, path);

			mutex_lock(&head->mutex);
			mutex_unlock(&head->mutex);
			btrfs_put_delayed_ref(&head->node);
			goto again;
		}
		if (head->extent_op && head->extent_op->update_flags)
			extent_flags |= head->extent_op->flags_to_set;
		else
			BUG_ON(num_refs == 0);

		num_refs += head->node.ref_mod;
		mutex_unlock(&head->mutex);
	}
	spin_unlock(&delayed_refs->lock);
out:
	WARN_ON(num_refs == 0);
	if (refs)
		*refs = num_refs;
	if (flags)
		*flags = extent_flags;
out_free:
	btrfs_free_path(path);
	return ret;
}

/*
 * Back reference rules.  Back refs have three main goals:
 *
 * 1) differentiate between all holders of references to an extent so that
 *    when a reference is dropped we can make sure it was a valid reference
 *    before freeing the extent.
 *
 * 2) Provide enough information to quickly find the holders of an extent
 *    if we notice a given block is corrupted or bad.
 *
 * 3) Make it easy to migrate blocks for FS shrinking or storage pool
 *    maintenance.  This is actually the same as #2, but with a slightly
 *    different use case.
 *
 * There are two kinds of back refs. The implicit back refs is optimized
 * for pointers in non-shared tree blocks. For a given pointer in a block,
 * back refs of this kind provide information about the block's owner tree
 * and the pointer's key. These information allow us to find the block by
 * b-tree searching. The full back refs is for pointers in tree blocks not
 * referenced by their owner trees. The location of tree block is recorded
 * in the back refs. Actually the full back refs is generic, and can be
 * used in all cases the implicit back refs is used. The major shortcoming
 * of the full back refs is its overhead. Every time a tree block gets
 * COWed, we have to update back refs entry for all pointers in it.
 *
 * For a newly allocated tree block, we use implicit back refs for
 * pointers in it. This means most tree related operations only involve
 * implicit back refs. For a tree block created in old transaction, the
 * only way to drop a reference to it is COW it. So we can detect the
 * event that tree block loses its owner tree's reference and do the
 * back refs conversion.
 *
 * When a tree block is COW'd through a tree, there are four cases:
 *
 * The reference count of the block is one and the tree is the block's
 * owner tree. Nothing to do in this case.
 *
 * The reference count of the block is one and the tree is not the
 * block's owner tree. In this case, full back refs is used for pointers
 * in the block. Remove these full back refs, add implicit back refs for
 * every pointers in the new block.
 *
 * The reference count of the block is greater than one and the tree is
 * the block's owner tree. In this case, implicit back refs is used for
 * pointers in the block. Add full back refs for every pointers in the
 * block, increase lower level extents' reference counts. The original
 * implicit back refs are entailed to the new block.
 *
 * The reference count of the block is greater than one and the tree is
 * not the block's owner tree. Add implicit back refs for every pointer in
 * the new block, increase lower level extents' reference count.
 *
 * Back Reference Key composing:
 *
 * The key objectid corresponds to the first byte in the extent,
 * The key type is used to differentiate between types of back refs.
 * There are different meanings of the key offset for different types
 * of back refs.
 *
 * File extents can be referenced by:
 *
 * - multiple snapshots, subvolumes, or different generations in one subvol
 * - different files inside a single subvolume
 * - different offsets inside a file (bookend extents in file.c)
 *
 * The extent ref structure for the implicit back refs has fields for:
 *
 * - Objectid of the subvolume root
 * - objectid of the file holding the reference
 * - original offset in the file
 * - how many bookend extents
 *
 * The key offset for the implicit back refs is hash of the first
 * three fields.
 *
 * The extent ref structure for the full back refs has field for:
 *
 * - number of pointers in the tree leaf
 *
 * The key offset for the implicit back refs is the first byte of
 * the tree leaf
 *
 * When a file extent is allocated, The implicit back refs is used.
 * the fields are filled in:
 *
 *     (root_key.objectid, inode objectid, offset in file, 1)
 *
 * When a file extent is removed file truncation, we find the
 * corresponding implicit back refs and check the following fields:
 *
 *     (btrfs_header_owner(leaf), inode objectid, offset in file)
 *
 * Btree extents can be referenced by:
 *
 * - Different subvolumes
 *
 * Both the implicit back refs and the full back refs for tree blocks
 * only consist of key. The key offset for the implicit back refs is
 * objectid of block's owner tree. The key offset for the full back refs
 * is the first byte of parent block.
 *
 * When implicit back refs is used, information about the lowest key and
 * level of the tree block are required. These information are stored in
 * tree block info structure.
 */

#ifdef BTRFS_COMPAT_EXTENT_TREE_V0
static int convert_extent_item_v0(struct btrfs_trans_handle *trans,
				  struct btrfs_root *root,
				  struct btrfs_path *path,
				  u64 owner, u32 extra_size)
{
	struct btrfs_extent_item *item;
	struct btrfs_extent_item_v0 *ei0;
	struct btrfs_extent_ref_v0 *ref0;
	struct btrfs_tree_block_info *bi;
	struct extent_buffer *leaf;
	struct btrfs_key key;
	struct btrfs_key found_key;
	u32 new_size = sizeof(*item);
	u64 refs;
	int ret;

	leaf = path->nodes[0];
	BUG_ON(btrfs_item_size_nr(leaf, path->slots[0]) != sizeof(*ei0));

	btrfs_item_key_to_cpu(leaf, &key, path->slots[0]);
	ei0 = btrfs_item_ptr(leaf, path->slots[0],
			     struct btrfs_extent_item_v0);
	refs = btrfs_extent_refs_v0(leaf, ei0);

	if (owner == (u64)-1) {
		while (1) {
			if (path->slots[0] >= btrfs_header_nritems(leaf)) {
				ret = btrfs_next_leaf(root, path);
				if (ret < 0)
					return ret;
				BUG_ON(ret > 0);
				leaf = path->nodes[0];
			}
			btrfs_item_key_to_cpu(leaf, &found_key,
					      path->slots[0]);
			BUG_ON(key.objectid != found_key.objectid);
			if (found_key.type != BTRFS_EXTENT_REF_V0_KEY) {
				path->slots[0]++;
				continue;
			}
			ref0 = btrfs_item_ptr(leaf, path->slots[0],
					      struct btrfs_extent_ref_v0);
			owner = btrfs_ref_objectid_v0(leaf, ref0);
			break;
		}
	}
	btrfs_release_path(root, path);

	if (owner < BTRFS_FIRST_FREE_OBJECTID)
		new_size += sizeof(*bi);

	new_size -= sizeof(*ei0);
	ret = btrfs_search_slot(trans, root, &key, path,
				new_size + extra_size, 1);
	if (ret < 0)
		return ret;
	BUG_ON(ret);

	ret = btrfs_extend_item(trans, root, path, new_size);
	BUG_ON(ret);

	leaf = path->nodes[0];
	item = btrfs_item_ptr(leaf, path->slots[0], struct btrfs_extent_item);
	btrfs_set_extent_refs(leaf, item, refs);
	/* FIXME: get real generation */
	btrfs_set_extent_generation(leaf, item, 0);
	if (owner < BTRFS_FIRST_FREE_OBJECTID) {
		btrfs_set_extent_flags(leaf, item,
				       BTRFS_EXTENT_FLAG_TREE_BLOCK |
				       BTRFS_BLOCK_FLAG_FULL_BACKREF);
		bi = (struct btrfs_tree_block_info *)(item + 1);
		/* FIXME: get first key of the block */
		memset_extent_buffer(leaf, 0, (unsigned long)bi, sizeof(*bi));
		btrfs_set_tree_block_level(leaf, bi, (int)owner);
	} else {
		btrfs_set_extent_flags(leaf, item, BTRFS_EXTENT_FLAG_DATA);
	}
	btrfs_mark_buffer_dirty(leaf);
	return 0;
}
#endif

static u64 hash_extent_data_ref(u64 root_objectid, u64 owner, u64 offset)
{
	u32 high_crc = ~(u32)0;
	u32 low_crc = ~(u32)0;
	__le64 lenum;

	lenum = cpu_to_le64(root_objectid);
	high_crc = crc32c(high_crc, &lenum, sizeof(lenum));
	lenum = cpu_to_le64(owner);
	low_crc = crc32c(low_crc, &lenum, sizeof(lenum));
	lenum = cpu_to_le64(offset);
	low_crc = crc32c(low_crc, &lenum, sizeof(lenum));

	return ((u64)high_crc << 31) ^ (u64)low_crc;
}

static u64 hash_extent_data_ref_item(struct extent_buffer *leaf,
				     struct btrfs_extent_data_ref *ref)
{
	return hash_extent_data_ref(btrfs_extent_data_ref_root(leaf, ref),
				    btrfs_extent_data_ref_objectid(leaf, ref),
				    btrfs_extent_data_ref_offset(leaf, ref));
}

static int match_extent_data_ref(struct extent_buffer *leaf,
				 struct btrfs_extent_data_ref *ref,
				 u64 root_objectid, u64 owner, u64 offset)
{
	if (btrfs_extent_data_ref_root(leaf, ref) != root_objectid ||
	    btrfs_extent_data_ref_objectid(leaf, ref) != owner ||
	    btrfs_extent_data_ref_offset(leaf, ref) != offset)
		return 0;
	return 1;
}

static noinline int lookup_extent_data_ref(struct btrfs_trans_handle *trans,
					   struct btrfs_root *root,
					   struct btrfs_path *path,
					   u64 bytenr, u64 parent,
					   u64 root_objectid,
					   u64 owner, u64 offset)
{
	struct btrfs_key key;
	struct btrfs_extent_data_ref *ref;
	struct extent_buffer *leaf;
	u32 nritems;
	int ret;
	int recow;
	int err = -ENOENT;

	key.objectid = bytenr;
	if (parent) {
		key.type = BTRFS_SHARED_DATA_REF_KEY;
		key.offset = parent;
	} else {
		key.type = BTRFS_EXTENT_DATA_REF_KEY;
		key.offset = hash_extent_data_ref(root_objectid,
						  owner, offset);
	}
again:
	recow = 0;
	ret = btrfs_search_slot(trans, root, &key, path, -1, 1);
	if (ret < 0) {
		err = ret;
		goto fail;
	}

	if (parent) {
		if (!ret)
			return 0;
#ifdef BTRFS_COMPAT_EXTENT_TREE_V0
		key.type = BTRFS_EXTENT_REF_V0_KEY;
		btrfs_release_path(root, path);
		ret = btrfs_search_slot(trans, root, &key, path, -1, 1);
		if (ret < 0) {
			err = ret;
			goto fail;
		}
		if (!ret)
			return 0;
#endif
		goto fail;
	}

	leaf = path->nodes[0];
	nritems = btrfs_header_nritems(leaf);
	while (1) {
		if (path->slots[0] >= nritems) {
			ret = btrfs_next_leaf(root, path);
			if (ret < 0)
				err = ret;
			if (ret)
				goto fail;

			leaf = path->nodes[0];
			nritems = btrfs_header_nritems(leaf);
			recow = 1;
		}

		btrfs_item_key_to_cpu(leaf, &key, path->slots[0]);
		if (key.objectid != bytenr ||
		    key.type != BTRFS_EXTENT_DATA_REF_KEY)
			goto fail;

		ref = btrfs_item_ptr(leaf, path->slots[0],
				     struct btrfs_extent_data_ref);

		if (match_extent_data_ref(leaf, ref, root_objectid,
					  owner, offset)) {
			if (recow) {
				btrfs_release_path(root, path);
				goto again;
			}
			err = 0;
			break;
		}
		path->slots[0]++;
	}
fail:
	return err;
}

static noinline int insert_extent_data_ref(struct btrfs_trans_handle *trans,
					   struct btrfs_root *root,
					   struct btrfs_path *path,
					   u64 bytenr, u64 parent,
					   u64 root_objectid, u64 owner,
					   u64 offset, int refs_to_add)
{
	struct btrfs_key key;
	struct extent_buffer *leaf;
	u32 size;
	u32 num_refs;
	int ret;

	key.objectid = bytenr;
	if (parent) {
		key.type = BTRFS_SHARED_DATA_REF_KEY;
		key.offset = parent;
		size = sizeof(struct btrfs_shared_data_ref);
	} else {
		key.type = BTRFS_EXTENT_DATA_REF_KEY;
		key.offset = hash_extent_data_ref(root_objectid,
						  owner, offset);
		size = sizeof(struct btrfs_extent_data_ref);
	}

	ret = btrfs_insert_empty_item(trans, root, path, &key, size);
	if (ret && ret != -EEXIST)
		goto fail;

	leaf = path->nodes[0];
	if (parent) {
		struct btrfs_shared_data_ref *ref;
		ref = btrfs_item_ptr(leaf, path->slots[0],
				     struct btrfs_shared_data_ref);
		if (ret == 0) {
			btrfs_set_shared_data_ref_count(leaf, ref, refs_to_add);
		} else {
			num_refs = btrfs_shared_data_ref_count(leaf, ref);
			num_refs += refs_to_add;
			btrfs_set_shared_data_ref_count(leaf, ref, num_refs);
		}
	} else {
		struct btrfs_extent_data_ref *ref;
		while (ret == -EEXIST) {
			ref = btrfs_item_ptr(leaf, path->slots[0],
					     struct btrfs_extent_data_ref);
			if (match_extent_data_ref(leaf, ref, root_objectid,
						  owner, offset))
				break;
			btrfs_release_path(root, path);
			key.offset++;
			ret = btrfs_insert_empty_item(trans, root, path, &key,
						      size);
			if (ret && ret != -EEXIST)
				goto fail;

			leaf = path->nodes[0];
		}
		ref = btrfs_item_ptr(leaf, path->slots[0],
				     struct btrfs_extent_data_ref);
		if (ret == 0) {
			btrfs_set_extent_data_ref_root(leaf, ref,
						       root_objectid);
			btrfs_set_extent_data_ref_objectid(leaf, ref, owner);
			btrfs_set_extent_data_ref_offset(leaf, ref, offset);
			btrfs_set_extent_data_ref_count(leaf, ref, refs_to_add);
		} else {
			num_refs = btrfs_extent_data_ref_count(leaf, ref);
			num_refs += refs_to_add;
			btrfs_set_extent_data_ref_count(leaf, ref, num_refs);
		}
	}
	btrfs_mark_buffer_dirty(leaf);
	ret = 0;
fail:
	btrfs_release_path(root, path);
	return ret;
}

static noinline int remove_extent_data_ref(struct btrfs_trans_handle *trans,
					   struct btrfs_root *root,
					   struct btrfs_path *path,
					   int refs_to_drop)
{
	struct btrfs_key key;
	struct btrfs_extent_data_ref *ref1 = NULL;
	struct btrfs_shared_data_ref *ref2 = NULL;
	struct extent_buffer *leaf;
	u32 num_refs = 0;
	int ret = 0;

	leaf = path->nodes[0];
	btrfs_item_key_to_cpu(leaf, &key, path->slots[0]);

	if (key.type == BTRFS_EXTENT_DATA_REF_KEY) {
		ref1 = btrfs_item_ptr(leaf, path->slots[0],
				      struct btrfs_extent_data_ref);
		num_refs = btrfs_extent_data_ref_count(leaf, ref1);
	} else if (key.type == BTRFS_SHARED_DATA_REF_KEY) {
		ref2 = btrfs_item_ptr(leaf, path->slots[0],
				      struct btrfs_shared_data_ref);
		num_refs = btrfs_shared_data_ref_count(leaf, ref2);
#ifdef BTRFS_COMPAT_EXTENT_TREE_V0
	} else if (key.type == BTRFS_EXTENT_REF_V0_KEY) {
		struct btrfs_extent_ref_v0 *ref0;
		ref0 = btrfs_item_ptr(leaf, path->slots[0],
				      struct btrfs_extent_ref_v0);
		num_refs = btrfs_ref_count_v0(leaf, ref0);
#endif
	} else {
		BUG();
	}

	BUG_ON(num_refs < refs_to_drop);
	num_refs -= refs_to_drop;

	if (num_refs == 0) {
		ret = btrfs_del_item(trans, root, path);
	} else {
		if (key.type == BTRFS_EXTENT_DATA_REF_KEY)
			btrfs_set_extent_data_ref_count(leaf, ref1, num_refs);
		else if (key.type == BTRFS_SHARED_DATA_REF_KEY)
			btrfs_set_shared_data_ref_count(leaf, ref2, num_refs);
#ifdef BTRFS_COMPAT_EXTENT_TREE_V0
		else {
			struct btrfs_extent_ref_v0 *ref0;
			ref0 = btrfs_item_ptr(leaf, path->slots[0],
					struct btrfs_extent_ref_v0);
			btrfs_set_ref_count_v0(leaf, ref0, num_refs);
		}
#endif
		btrfs_mark_buffer_dirty(leaf);
	}
	return ret;
}

static noinline u32 extent_data_ref_count(struct btrfs_root *root,
					  struct btrfs_path *path,
					  struct btrfs_extent_inline_ref *iref)
{
	struct btrfs_key key;
	struct extent_buffer *leaf;
	struct btrfs_extent_data_ref *ref1;
	struct btrfs_shared_data_ref *ref2;
	u32 num_refs = 0;

	leaf = path->nodes[0];
	btrfs_item_key_to_cpu(leaf, &key, path->slots[0]);
	if (iref) {
		if (btrfs_extent_inline_ref_type(leaf, iref) ==
		    BTRFS_EXTENT_DATA_REF_KEY) {
			ref1 = (struct btrfs_extent_data_ref *)(&iref->offset);
			num_refs = btrfs_extent_data_ref_count(leaf, ref1);
		} else {
			ref2 = (struct btrfs_shared_data_ref *)(iref + 1);
			num_refs = btrfs_shared_data_ref_count(leaf, ref2);
		}
	} else if (key.type == BTRFS_EXTENT_DATA_REF_KEY) {
		ref1 = btrfs_item_ptr(leaf, path->slots[0],
				      struct btrfs_extent_data_ref);
		num_refs = btrfs_extent_data_ref_count(leaf, ref1);
	} else if (key.type == BTRFS_SHARED_DATA_REF_KEY) {
		ref2 = btrfs_item_ptr(leaf, path->slots[0],
				      struct btrfs_shared_data_ref);
		num_refs = btrfs_shared_data_ref_count(leaf, ref2);
#ifdef BTRFS_COMPAT_EXTENT_TREE_V0
	} else if (key.type == BTRFS_EXTENT_REF_V0_KEY) {
		struct btrfs_extent_ref_v0 *ref0;
		ref0 = btrfs_item_ptr(leaf, path->slots[0],
				      struct btrfs_extent_ref_v0);
		num_refs = btrfs_ref_count_v0(leaf, ref0);
#endif
	} else {
		WARN_ON(1);
	}
	return num_refs;
}

static noinline int lookup_tree_block_ref(struct btrfs_trans_handle *trans,
					  struct btrfs_root *root,
					  struct btrfs_path *path,
					  u64 bytenr, u64 parent,
					  u64 root_objectid)
{
	struct btrfs_key key;
	int ret;

	key.objectid = bytenr;
	if (parent) {
		key.type = BTRFS_SHARED_BLOCK_REF_KEY;
		key.offset = parent;
	} else {
		key.type = BTRFS_TREE_BLOCK_REF_KEY;
		key.offset = root_objectid;
	}

	ret = btrfs_search_slot(trans, root, &key, path, -1, 1);
	if (ret > 0)
		ret = -ENOENT;
#ifdef BTRFS_COMPAT_EXTENT_TREE_V0
	if (ret == -ENOENT && parent) {
		btrfs_release_path(root, path);
		key.type = BTRFS_EXTENT_REF_V0_KEY;
		ret = btrfs_search_slot(trans, root, &key, path, -1, 1);
		if (ret > 0)
			ret = -ENOENT;
	}
#endif
	return ret;
}

static noinline int insert_tree_block_ref(struct btrfs_trans_handle *trans,
					  struct btrfs_root *root,
					  struct btrfs_path *path,
					  u64 bytenr, u64 parent,
					  u64 root_objectid)
{
	struct btrfs_key key;
	int ret;

	key.objectid = bytenr;
	if (parent) {
		key.type = BTRFS_SHARED_BLOCK_REF_KEY;
		key.offset = parent;
	} else {
		key.type = BTRFS_TREE_BLOCK_REF_KEY;
		key.offset = root_objectid;
	}

	ret = btrfs_insert_empty_item(trans, root, path, &key, 0);
	btrfs_release_path(root, path);
	return ret;
}

static inline int extent_ref_type(u64 parent, u64 owner)
{
	int type;
	if (owner < BTRFS_FIRST_FREE_OBJECTID) {
		if (parent > 0)
			type = BTRFS_SHARED_BLOCK_REF_KEY;
		else
			type = BTRFS_TREE_BLOCK_REF_KEY;
	} else {
		if (parent > 0)
			type = BTRFS_SHARED_DATA_REF_KEY;
		else
			type = BTRFS_EXTENT_DATA_REF_KEY;
	}
	return type;
}

static int find_next_key(struct btrfs_path *path, int level,
			 struct btrfs_key *key)

{
	for (; level < BTRFS_MAX_LEVEL; level++) {
		if (!path->nodes[level])
			break;
		if (path->slots[level] + 1 >=
		    btrfs_header_nritems(path->nodes[level]))
			continue;
		if (level == 0)
			btrfs_item_key_to_cpu(path->nodes[level], key,
					      path->slots[level] + 1);
		else
			btrfs_node_key_to_cpu(path->nodes[level], key,
					      path->slots[level] + 1);
		return 0;
	}
	return 1;
}

/*
 * look for inline back ref. if back ref is found, *ref_ret is set
 * to the address of inline back ref, and 0 is returned.
 *
 * if back ref isn't found, *ref_ret is set to the address where it
 * should be inserted, and -ENOENT is returned.
 *
 * if insert is true and there are too many inline back refs, the path
 * points to the extent item, and -EAGAIN is returned.
 *
 * NOTE: inline back refs are ordered in the same way that back ref
 *	 items in the tree are ordered.
 */
static noinline_for_stack
int lookup_inline_extent_backref(struct btrfs_trans_handle *trans,
				 struct btrfs_root *root,
				 struct btrfs_path *path,
				 struct btrfs_extent_inline_ref **ref_ret,
				 u64 bytenr, u64 num_bytes,
				 u64 parent, u64 root_objectid,
				 u64 owner, u64 offset, int insert)
{
	struct btrfs_key key;
	struct extent_buffer *leaf;
	struct btrfs_extent_item *ei;
	struct btrfs_extent_inline_ref *iref;
	u64 flags;
	u64 item_size;
	unsigned long ptr;
	unsigned long end;
	int extra_size;
	int type;
	int want;
	int ret;
	int err = 0;

	key.objectid = bytenr;
	key.type = BTRFS_EXTENT_ITEM_KEY;
	key.offset = num_bytes;

	want = extent_ref_type(parent, owner);
	if (insert) {
		extra_size = btrfs_extent_inline_ref_size(want);
		path->keep_locks = 1;
	} else
		extra_size = -1;
	ret = btrfs_search_slot(trans, root, &key, path, extra_size, 1);
	if (ret < 0) {
		err = ret;
		goto out;
	}
	BUG_ON(ret);

	leaf = path->nodes[0];
	item_size = btrfs_item_size_nr(leaf, path->slots[0]);
#ifdef BTRFS_COMPAT_EXTENT_TREE_V0
	if (item_size < sizeof(*ei)) {
		if (!insert) {
			err = -ENOENT;
			goto out;
		}
		ret = convert_extent_item_v0(trans, root, path, owner,
					     extra_size);
		if (ret < 0) {
			err = ret;
			goto out;
		}
		leaf = path->nodes[0];
		item_size = btrfs_item_size_nr(leaf, path->slots[0]);
	}
#endif
	BUG_ON(item_size < sizeof(*ei));

	ei = btrfs_item_ptr(leaf, path->slots[0], struct btrfs_extent_item);
	flags = btrfs_extent_flags(leaf, ei);

	ptr = (unsigned long)(ei + 1);
	end = (unsigned long)ei + item_size;

	if (flags & BTRFS_EXTENT_FLAG_TREE_BLOCK) {
		ptr += sizeof(struct btrfs_tree_block_info);
		BUG_ON(ptr > end);
	} else {
		BUG_ON(!(flags & BTRFS_EXTENT_FLAG_DATA));
	}

	err = -ENOENT;
	while (1) {
		if (ptr >= end) {
			WARN_ON(ptr > end);
			break;
		}
		iref = (struct btrfs_extent_inline_ref *)ptr;
		type = btrfs_extent_inline_ref_type(leaf, iref);
		if (want < type)
			break;
		if (want > type) {
			ptr += btrfs_extent_inline_ref_size(type);
			continue;
		}

		if (type == BTRFS_EXTENT_DATA_REF_KEY) {
			struct btrfs_extent_data_ref *dref;
			dref = (struct btrfs_extent_data_ref *)(&iref->offset);
			if (match_extent_data_ref(leaf, dref, root_objectid,
						  owner, offset)) {
				err = 0;
				break;
			}
			if (hash_extent_data_ref_item(leaf, dref) <
			    hash_extent_data_ref(root_objectid, owner, offset))
				break;
		} else {
			u64 ref_offset;
			ref_offset = btrfs_extent_inline_ref_offset(leaf, iref);
			if (parent > 0) {
				if (parent == ref_offset) {
					err = 0;
					break;
				}
				if (ref_offset < parent)
					break;
			} else {
				if (root_objectid == ref_offset) {
					err = 0;
					break;
				}
				if (ref_offset < root_objectid)
					break;
			}
		}
		ptr += btrfs_extent_inline_ref_size(type);
	}
	if (err == -ENOENT && insert) {
		if (item_size + extra_size >=
		    BTRFS_MAX_EXTENT_ITEM_SIZE(root)) {
			err = -EAGAIN;
			goto out;
		}
		/*
		 * To add new inline back ref, we have to make sure
		 * there is no corresponding back ref item.
		 * For simplicity, we just do not add new inline back
		 * ref if there is any kind of item for this block
		 */
		if (find_next_key(path, 0, &key) == 0 &&
		    key.objectid == bytenr &&
		    key.type < BTRFS_BLOCK_GROUP_ITEM_KEY) {
			err = -EAGAIN;
			goto out;
		}
	}
	*ref_ret = (struct btrfs_extent_inline_ref *)ptr;
out:
	if (insert) {
		path->keep_locks = 0;
		btrfs_unlock_up_safe(path, 1);
	}
	return err;
}

/*
 * helper to add new inline back ref
 */
static noinline_for_stack
int setup_inline_extent_backref(struct btrfs_trans_handle *trans,
				struct btrfs_root *root,
				struct btrfs_path *path,
				struct btrfs_extent_inline_ref *iref,
				u64 parent, u64 root_objectid,
				u64 owner, u64 offset, int refs_to_add,
				struct btrfs_delayed_extent_op *extent_op)
{
	struct extent_buffer *leaf;
	struct btrfs_extent_item *ei;
	unsigned long ptr;
	unsigned long end;
	unsigned long item_offset;
	u64 refs;
	int size;
	int type;
	int ret;

	leaf = path->nodes[0];
	ei = btrfs_item_ptr(leaf, path->slots[0], struct btrfs_extent_item);
	item_offset = (unsigned long)iref - (unsigned long)ei;

	type = extent_ref_type(parent, owner);
	size = btrfs_extent_inline_ref_size(type);

	ret = btrfs_extend_item(trans, root, path, size);
	BUG_ON(ret);

	ei = btrfs_item_ptr(leaf, path->slots[0], struct btrfs_extent_item);
	refs = btrfs_extent_refs(leaf, ei);
	refs += refs_to_add;
	btrfs_set_extent_refs(leaf, ei, refs);
	if (extent_op)
		__run_delayed_extent_op(extent_op, leaf, ei);

	ptr = (unsigned long)ei + item_offset;
	end = (unsigned long)ei + btrfs_item_size_nr(leaf, path->slots[0]);
	if (ptr < end - size)
		memmove_extent_buffer(leaf, ptr + size, ptr,
				      end - size - ptr);

	iref = (struct btrfs_extent_inline_ref *)ptr;
	btrfs_set_extent_inline_ref_type(leaf, iref, type);
	if (type == BTRFS_EXTENT_DATA_REF_KEY) {
		struct btrfs_extent_data_ref *dref;
		dref = (struct btrfs_extent_data_ref *)(&iref->offset);
		btrfs_set_extent_data_ref_root(leaf, dref, root_objectid);
		btrfs_set_extent_data_ref_objectid(leaf, dref, owner);
		btrfs_set_extent_data_ref_offset(leaf, dref, offset);
		btrfs_set_extent_data_ref_count(leaf, dref, refs_to_add);
	} else if (type == BTRFS_SHARED_DATA_REF_KEY) {
		struct btrfs_shared_data_ref *sref;
		sref = (struct btrfs_shared_data_ref *)(iref + 1);
		btrfs_set_shared_data_ref_count(leaf, sref, refs_to_add);
		btrfs_set_extent_inline_ref_offset(leaf, iref, parent);
	} else if (type == BTRFS_SHARED_BLOCK_REF_KEY) {
		btrfs_set_extent_inline_ref_offset(leaf, iref, parent);
	} else {
		btrfs_set_extent_inline_ref_offset(leaf, iref, root_objectid);
	}
	btrfs_mark_buffer_dirty(leaf);
	return 0;
}

static int lookup_extent_backref(struct btrfs_trans_handle *trans,
				 struct btrfs_root *root,
				 struct btrfs_path *path,
				 struct btrfs_extent_inline_ref **ref_ret,
				 u64 bytenr, u64 num_bytes, u64 parent,
				 u64 root_objectid, u64 owner, u64 offset)
{
	int ret;

	ret = lookup_inline_extent_backref(trans, root, path, ref_ret,
					   bytenr, num_bytes, parent,
					   root_objectid, owner, offset, 0);
	if (ret != -ENOENT)
		return ret;

	btrfs_release_path(root, path);
	*ref_ret = NULL;

	if (owner < BTRFS_FIRST_FREE_OBJECTID) {
		ret = lookup_tree_block_ref(trans, root, path, bytenr, parent,
					    root_objectid);
	} else {
		ret = lookup_extent_data_ref(trans, root, path, bytenr, parent,
					     root_objectid, owner, offset);
	}
	return ret;
}

/*
 * helper to update/remove inline back ref
 */
static noinline_for_stack
int update_inline_extent_backref(struct btrfs_trans_handle *trans,
				 struct btrfs_root *root,
				 struct btrfs_path *path,
				 struct btrfs_extent_inline_ref *iref,
				 int refs_to_mod,
				 struct btrfs_delayed_extent_op *extent_op)
{
	struct extent_buffer *leaf;
	struct btrfs_extent_item *ei;
	struct btrfs_extent_data_ref *dref = NULL;
	struct btrfs_shared_data_ref *sref = NULL;
	unsigned long ptr;
	unsigned long end;
	u32 item_size;
	int size;
	int type;
	int ret;
	u64 refs;

	leaf = path->nodes[0];
	ei = btrfs_item_ptr(leaf, path->slots[0], struct btrfs_extent_item);
	refs = btrfs_extent_refs(leaf, ei);
	WARN_ON(refs_to_mod < 0 && refs + refs_to_mod <= 0);
	refs += refs_to_mod;
	btrfs_set_extent_refs(leaf, ei, refs);
	if (extent_op)
		__run_delayed_extent_op(extent_op, leaf, ei);

	type = btrfs_extent_inline_ref_type(leaf, iref);

	if (type == BTRFS_EXTENT_DATA_REF_KEY) {
		dref = (struct btrfs_extent_data_ref *)(&iref->offset);
		refs = btrfs_extent_data_ref_count(leaf, dref);
	} else if (type == BTRFS_SHARED_DATA_REF_KEY) {
		sref = (struct btrfs_shared_data_ref *)(iref + 1);
		refs = btrfs_shared_data_ref_count(leaf, sref);
	} else {
		refs = 1;
		BUG_ON(refs_to_mod != -1);
	}

	BUG_ON(refs_to_mod < 0 && refs < -refs_to_mod);
	refs += refs_to_mod;

	if (refs > 0) {
		if (type == BTRFS_EXTENT_DATA_REF_KEY)
			btrfs_set_extent_data_ref_count(leaf, dref, refs);
		else
			btrfs_set_shared_data_ref_count(leaf, sref, refs);
	} else {
		size =  btrfs_extent_inline_ref_size(type);
		item_size = btrfs_item_size_nr(leaf, path->slots[0]);
		ptr = (unsigned long)iref;
		end = (unsigned long)ei + item_size;
		if (ptr + size < end)
			memmove_extent_buffer(leaf, ptr, ptr + size,
					      end - ptr - size);
		item_size -= size;
		ret = btrfs_truncate_item(trans, root, path, item_size, 1);
		BUG_ON(ret);
	}
	btrfs_mark_buffer_dirty(leaf);
	return 0;
}

static noinline_for_stack
int insert_inline_extent_backref(struct btrfs_trans_handle *trans,
				 struct btrfs_root *root,
				 struct btrfs_path *path,
				 u64 bytenr, u64 num_bytes, u64 parent,
				 u64 root_objectid, u64 owner,
				 u64 offset, int refs_to_add,
				 struct btrfs_delayed_extent_op *extent_op)
{
	struct btrfs_extent_inline_ref *iref;
	int ret;

	ret = lookup_inline_extent_backref(trans, root, path, &iref,
					   bytenr, num_bytes, parent,
					   root_objectid, owner, offset, 1);
	if (ret == 0) {
		BUG_ON(owner < BTRFS_FIRST_FREE_OBJECTID);
		ret = update_inline_extent_backref(trans, root, path, iref,
						   refs_to_add, extent_op);
	} else if (ret == -ENOENT) {
		ret = setup_inline_extent_backref(trans, root, path, iref,
						  parent, root_objectid,
						  owner, offset, refs_to_add,
						  extent_op);
	}
	return ret;
}

static int insert_extent_backref(struct btrfs_trans_handle *trans,
				 struct btrfs_root *root,
				 struct btrfs_path *path,
				 u64 bytenr, u64 parent, u64 root_objectid,
				 u64 owner, u64 offset, int refs_to_add)
{
	int ret;
	if (owner < BTRFS_FIRST_FREE_OBJECTID) {
		BUG_ON(refs_to_add != 1);
		ret = insert_tree_block_ref(trans, root, path, bytenr,
					    parent, root_objectid);
	} else {
		ret = insert_extent_data_ref(trans, root, path, bytenr,
					     parent, root_objectid,
					     owner, offset, refs_to_add);
	}
	return ret;
}

static int remove_extent_backref(struct btrfs_trans_handle *trans,
				 struct btrfs_root *root,
				 struct btrfs_path *path,
				 struct btrfs_extent_inline_ref *iref,
				 int refs_to_drop, int is_data)
{
	int ret;

	BUG_ON(!is_data && refs_to_drop != 1);
	if (iref) {
		ret = update_inline_extent_backref(trans, root, path, iref,
						   -refs_to_drop, NULL);
	} else if (is_data) {
		ret = remove_extent_data_ref(trans, root, path, refs_to_drop);
	} else {
		ret = btrfs_del_item(trans, root, path);
	}
	return ret;
}

static void btrfs_issue_discard(struct block_device *bdev,
				u64 start, u64 len)
{
	blkdev_issue_discard(bdev, start >> 9, len >> 9, GFP_KERNEL,
			BLKDEV_IFL_WAIT | BLKDEV_IFL_BARRIER);
}

static int btrfs_discard_extent(struct btrfs_root *root, u64 bytenr,
				u64 num_bytes)
{
	int ret;
	u64 map_length = num_bytes;
	struct btrfs_multi_bio *multi = NULL;

	if (!btrfs_test_opt(root, DISCARD))
		return 0;

	/* Tell the block device(s) that the sectors can be discarded */
	ret = btrfs_map_block(&root->fs_info->mapping_tree, READ,
			      bytenr, &map_length, &multi, 0);
	if (!ret) {
		struct btrfs_bio_stripe *stripe = multi->stripes;
		int i;

		if (map_length > num_bytes)
			map_length = num_bytes;

		for (i = 0; i < multi->num_stripes; i++, stripe++) {
			btrfs_issue_discard(stripe->dev->bdev,
					    stripe->physical,
					    map_length);
		}
		kfree(multi);
	}

	return ret;
}

int btrfs_inc_extent_ref(struct btrfs_trans_handle *trans,
			 struct btrfs_root *root,
			 u64 bytenr, u64 num_bytes, u64 parent,
			 u64 root_objectid, u64 owner, u64 offset)
{
	int ret;
	BUG_ON(owner < BTRFS_FIRST_FREE_OBJECTID &&
	       root_objectid == BTRFS_TREE_LOG_OBJECTID);

	if (owner < BTRFS_FIRST_FREE_OBJECTID) {
		ret = btrfs_add_delayed_tree_ref(trans, bytenr, num_bytes,
					parent, root_objectid, (int)owner,
					BTRFS_ADD_DELAYED_REF, NULL);
	} else {
		ret = btrfs_add_delayed_data_ref(trans, bytenr, num_bytes,
					parent, root_objectid, owner, offset,
					BTRFS_ADD_DELAYED_REF, NULL);
	}
	return ret;
}

static int __btrfs_inc_extent_ref(struct btrfs_trans_handle *trans,
				  struct btrfs_root *root,
				  u64 bytenr, u64 num_bytes,
				  u64 parent, u64 root_objectid,
				  u64 owner, u64 offset, int refs_to_add,
				  struct btrfs_delayed_extent_op *extent_op)
{
	struct btrfs_path *path;
	struct extent_buffer *leaf;
	struct btrfs_extent_item *item;
	u64 refs;
	int ret;
	int err = 0;

	path = btrfs_alloc_path();
	if (!path)
		return -ENOMEM;

	path->reada = 1;
	path->leave_spinning = 1;
	/* this will setup the path even if it fails to insert the back ref */
	ret = insert_inline_extent_backref(trans, root->fs_info->extent_root,
					   path, bytenr, num_bytes, parent,
					   root_objectid, owner, offset,
					   refs_to_add, extent_op);
	if (ret == 0)
		goto out;

	if (ret != -EAGAIN) {
		err = ret;
		goto out;
	}

	leaf = path->nodes[0];
	item = btrfs_item_ptr(leaf, path->slots[0], struct btrfs_extent_item);
	refs = btrfs_extent_refs(leaf, item);
	btrfs_set_extent_refs(leaf, item, refs + refs_to_add);
	if (extent_op)
		__run_delayed_extent_op(extent_op, leaf, item);

	btrfs_mark_buffer_dirty(leaf);
	btrfs_release_path(root->fs_info->extent_root, path);

	path->reada = 1;
	path->leave_spinning = 1;

	/* now insert the actual backref */
	ret = insert_extent_backref(trans, root->fs_info->extent_root,
				    path, bytenr, parent, root_objectid,
				    owner, offset, refs_to_add);
	BUG_ON(ret);
out:
	btrfs_free_path(path);
	return err;
}

static int run_delayed_data_ref(struct btrfs_trans_handle *trans,
				struct btrfs_root *root,
				struct btrfs_delayed_ref_node *node,
				struct btrfs_delayed_extent_op *extent_op,
				int insert_reserved)
{
	int ret = 0;
	struct btrfs_delayed_data_ref *ref;
	struct btrfs_key ins;
	u64 parent = 0;
	u64 ref_root = 0;
	u64 flags = 0;

	ins.objectid = node->bytenr;
	ins.offset = node->num_bytes;
	ins.type = BTRFS_EXTENT_ITEM_KEY;

	ref = btrfs_delayed_node_to_data_ref(node);
	if (node->type == BTRFS_SHARED_DATA_REF_KEY)
		parent = ref->parent;
	else
		ref_root = ref->root;

	if (node->action == BTRFS_ADD_DELAYED_REF && insert_reserved) {
		if (extent_op) {
			BUG_ON(extent_op->update_key);
			flags |= extent_op->flags_to_set;
		}
		ret = alloc_reserved_file_extent(trans, root,
						 parent, ref_root, flags,
						 ref->objectid, ref->offset,
						 &ins, node->ref_mod);
	} else if (node->action == BTRFS_ADD_DELAYED_REF) {
		ret = __btrfs_inc_extent_ref(trans, root, node->bytenr,
					     node->num_bytes, parent,
					     ref_root, ref->objectid,
					     ref->offset, node->ref_mod,
					     extent_op);
	} else if (node->action == BTRFS_DROP_DELAYED_REF) {
		ret = __btrfs_free_extent(trans, root, node->bytenr,
					  node->num_bytes, parent,
					  ref_root, ref->objectid,
					  ref->offset, node->ref_mod,
					  extent_op);
	} else {
		BUG();
	}
	return ret;
}

static void __run_delayed_extent_op(struct btrfs_delayed_extent_op *extent_op,
				    struct extent_buffer *leaf,
				    struct btrfs_extent_item *ei)
{
	u64 flags = btrfs_extent_flags(leaf, ei);
	if (extent_op->update_flags) {
		flags |= extent_op->flags_to_set;
		btrfs_set_extent_flags(leaf, ei, flags);
	}

	if (extent_op->update_key) {
		struct btrfs_tree_block_info *bi;
		BUG_ON(!(flags & BTRFS_EXTENT_FLAG_TREE_BLOCK));
		bi = (struct btrfs_tree_block_info *)(ei + 1);
		btrfs_set_tree_block_key(leaf, bi, &extent_op->key);
	}
}

static int run_delayed_extent_op(struct btrfs_trans_handle *trans,
				 struct btrfs_root *root,
				 struct btrfs_delayed_ref_node *node,
				 struct btrfs_delayed_extent_op *extent_op)
{
	struct btrfs_key key;
	struct btrfs_path *path;
	struct btrfs_extent_item *ei;
	struct extent_buffer *leaf;
	u32 item_size;
	int ret;
	int err = 0;

	path = btrfs_alloc_path();
	if (!path)
		return -ENOMEM;

	key.objectid = node->bytenr;
	key.type = BTRFS_EXTENT_ITEM_KEY;
	key.offset = node->num_bytes;

	path->reada = 1;
	path->leave_spinning = 1;
	ret = btrfs_search_slot(trans, root->fs_info->extent_root, &key,
				path, 0, 1);
	if (ret < 0) {
		err = ret;
		goto out;
	}
	if (ret > 0) {
		err = -EIO;
		goto out;
	}

	leaf = path->nodes[0];
	item_size = btrfs_item_size_nr(leaf, path->slots[0]);
#ifdef BTRFS_COMPAT_EXTENT_TREE_V0
	if (item_size < sizeof(*ei)) {
		ret = convert_extent_item_v0(trans, root->fs_info->extent_root,
					     path, (u64)-1, 0);
		if (ret < 0) {
			err = ret;
			goto out;
		}
		leaf = path->nodes[0];
		item_size = btrfs_item_size_nr(leaf, path->slots[0]);
	}
#endif
	BUG_ON(item_size < sizeof(*ei));
	ei = btrfs_item_ptr(leaf, path->slots[0], struct btrfs_extent_item);
	__run_delayed_extent_op(extent_op, leaf, ei);

	btrfs_mark_buffer_dirty(leaf);
out:
	btrfs_free_path(path);
	return err;
}

static int run_delayed_tree_ref(struct btrfs_trans_handle *trans,
				struct btrfs_root *root,
				struct btrfs_delayed_ref_node *node,
				struct btrfs_delayed_extent_op *extent_op,
				int insert_reserved)
{
	int ret = 0;
	struct btrfs_delayed_tree_ref *ref;
	struct btrfs_key ins;
	u64 parent = 0;
	u64 ref_root = 0;

	ins.objectid = node->bytenr;
	ins.offset = node->num_bytes;
	ins.type = BTRFS_EXTENT_ITEM_KEY;

	ref = btrfs_delayed_node_to_tree_ref(node);
	if (node->type == BTRFS_SHARED_BLOCK_REF_KEY)
		parent = ref->parent;
	else
		ref_root = ref->root;

	BUG_ON(node->ref_mod != 1);
	if (node->action == BTRFS_ADD_DELAYED_REF && insert_reserved) {
		BUG_ON(!extent_op || !extent_op->update_flags ||
		       !extent_op->update_key);
		ret = alloc_reserved_tree_block(trans, root,
						parent, ref_root,
						extent_op->flags_to_set,
						&extent_op->key,
						ref->level, &ins);
	} else if (node->action == BTRFS_ADD_DELAYED_REF) {
		ret = __btrfs_inc_extent_ref(trans, root, node->bytenr,
					     node->num_bytes, parent, ref_root,
					     ref->level, 0, 1, extent_op);
	} else if (node->action == BTRFS_DROP_DELAYED_REF) {
		ret = __btrfs_free_extent(trans, root, node->bytenr,
					  node->num_bytes, parent, ref_root,
					  ref->level, 0, 1, extent_op);
	} else {
		BUG();
	}
	return ret;
}

/* helper function to actually process a single delayed ref entry */
static int run_one_delayed_ref(struct btrfs_trans_handle *trans,
			       struct btrfs_root *root,
			       struct btrfs_delayed_ref_node *node,
			       struct btrfs_delayed_extent_op *extent_op,
			       int insert_reserved)
{
	int ret;
	if (btrfs_delayed_ref_is_head(node)) {
		struct btrfs_delayed_ref_head *head;
		/*
		 * we've hit the end of the chain and we were supposed
		 * to insert this extent into the tree.  But, it got
		 * deleted before we ever needed to insert it, so all
		 * we have to do is clean up the accounting
		 */
		BUG_ON(extent_op);
		head = btrfs_delayed_node_to_head(node);
		if (insert_reserved) {
			btrfs_pin_extent(root, node->bytenr,
					 node->num_bytes, 1);
			if (head->is_data) {
				ret = btrfs_del_csums(trans, root,
						      node->bytenr,
						      node->num_bytes);
				BUG_ON(ret);
			}
		}
		mutex_unlock(&head->mutex);
		return 0;
	}

	if (node->type == BTRFS_TREE_BLOCK_REF_KEY ||
	    node->type == BTRFS_SHARED_BLOCK_REF_KEY)
		ret = run_delayed_tree_ref(trans, root, node, extent_op,
					   insert_reserved);
	else if (node->type == BTRFS_EXTENT_DATA_REF_KEY ||
		 node->type == BTRFS_SHARED_DATA_REF_KEY)
		ret = run_delayed_data_ref(trans, root, node, extent_op,
					   insert_reserved);
	else
		BUG();
	return ret;
}

static noinline struct btrfs_delayed_ref_node *
select_delayed_ref(struct btrfs_delayed_ref_head *head)
{
	struct rb_node *node;
	struct btrfs_delayed_ref_node *ref;
	int action = BTRFS_ADD_DELAYED_REF;
again:
	/*
	 * select delayed ref of type BTRFS_ADD_DELAYED_REF first.
	 * this prevents ref count from going down to zero when
	 * there still are pending delayed ref.
	 */
	node = rb_prev(&head->node.rb_node);
	while (1) {
		if (!node)
			break;
		ref = rb_entry(node, struct btrfs_delayed_ref_node,
				rb_node);
		if (ref->bytenr != head->node.bytenr)
			break;
		if (ref->action == action)
			return ref;
		node = rb_prev(node);
	}
	if (action == BTRFS_ADD_DELAYED_REF) {
		action = BTRFS_DROP_DELAYED_REF;
		goto again;
	}
	return NULL;
}

static noinline int run_clustered_refs(struct btrfs_trans_handle *trans,
				       struct btrfs_root *root,
				       struct list_head *cluster)
{
	struct btrfs_delayed_ref_root *delayed_refs;
	struct btrfs_delayed_ref_node *ref;
	struct btrfs_delayed_ref_head *locked_ref = NULL;
	struct btrfs_delayed_extent_op *extent_op;
	int ret;
	int count = 0;
	int must_insert_reserved = 0;

	delayed_refs = &trans->transaction->delayed_refs;
	while (1) {
		if (!locked_ref) {
			/* pick a new head ref from the cluster list */
			if (list_empty(cluster))
				break;

			locked_ref = list_entry(cluster->next,
				     struct btrfs_delayed_ref_head, cluster);

			/* grab the lock that says we are going to process
			 * all the refs for this head */
			ret = btrfs_delayed_ref_lock(trans, locked_ref);

			/*
			 * we may have dropped the spin lock to get the head
			 * mutex lock, and that might have given someone else
			 * time to free the head.  If that's true, it has been
			 * removed from our list and we can move on.
			 */
			if (ret == -EAGAIN) {
				locked_ref = NULL;
				count++;
				continue;
			}
		}

		/*
		 * record the must insert reserved flag before we
		 * drop the spin lock.
		 */
		must_insert_reserved = locked_ref->must_insert_reserved;
		locked_ref->must_insert_reserved = 0;

		extent_op = locked_ref->extent_op;
		locked_ref->extent_op = NULL;

		/*
		 * locked_ref is the head node, so we have to go one
		 * node back for any delayed ref updates
		 */
		ref = select_delayed_ref(locked_ref);
		if (!ref) {
			/* All delayed refs have been processed, Go ahead
			 * and send the head node to run_one_delayed_ref,
			 * so that any accounting fixes can happen
			 */
			ref = &locked_ref->node;

			if (extent_op && must_insert_reserved) {
				kfree(extent_op);
				extent_op = NULL;
			}

			if (extent_op) {
				spin_unlock(&delayed_refs->lock);

				ret = run_delayed_extent_op(trans, root,
							    ref, extent_op);
				BUG_ON(ret);
				kfree(extent_op);

				cond_resched();
				spin_lock(&delayed_refs->lock);
				continue;
			}

			list_del_init(&locked_ref->cluster);
			locked_ref = NULL;
		}

		ref->in_tree = 0;
		rb_erase(&ref->rb_node, &delayed_refs->root);
		delayed_refs->num_entries--;

		spin_unlock(&delayed_refs->lock);

		ret = run_one_delayed_ref(trans, root, ref, extent_op,
					  must_insert_reserved);
		BUG_ON(ret);

		btrfs_put_delayed_ref(ref);
		kfree(extent_op);
		count++;

		cond_resched();
		spin_lock(&delayed_refs->lock);
	}
	return count;
}

/*
 * this starts processing the delayed reference count updates and
 * extent insertions we have queued up so far.  count can be
 * 0, which means to process everything in the tree at the start
 * of the run (but not newly added entries), or it can be some target
 * number you'd like to process.
 */
int btrfs_run_delayed_refs(struct btrfs_trans_handle *trans,
			   struct btrfs_root *root, unsigned long count)
{
	struct rb_node *node;
	struct btrfs_delayed_ref_root *delayed_refs;
	struct btrfs_delayed_ref_node *ref;
	struct list_head cluster;
	int ret;
	int run_all = count == (unsigned long)-1;
	int run_most = 0;

	if (root == root->fs_info->extent_root)
		root = root->fs_info->tree_root;

	delayed_refs = &trans->transaction->delayed_refs;
	INIT_LIST_HEAD(&cluster);
again:
	spin_lock(&delayed_refs->lock);
	if (count == 0) {
		count = delayed_refs->num_entries * 2;
		run_most = 1;
	}
	while (1) {
		if (!(run_all || run_most) &&
		    delayed_refs->num_heads_ready < 64)
			break;

		/*
		 * go find something we can process in the rbtree.  We start at
		 * the beginning of the tree, and then build a cluster
		 * of refs to process starting at the first one we are able to
		 * lock
		 */
		ret = btrfs_find_ref_cluster(trans, &cluster,
					     delayed_refs->run_delayed_start);
		if (ret)
			break;

		ret = run_clustered_refs(trans, root, &cluster);
		BUG_ON(ret < 0);

		count -= min_t(unsigned long, ret, count);

		if (count == 0)
			break;
	}

	if (run_all) {
		node = rb_first(&delayed_refs->root);
		if (!node)
			goto out;
		count = (unsigned long)-1;

		while (node) {
			ref = rb_entry(node, struct btrfs_delayed_ref_node,
				       rb_node);
			if (btrfs_delayed_ref_is_head(ref)) {
				struct btrfs_delayed_ref_head *head;

				head = btrfs_delayed_node_to_head(ref);
				atomic_inc(&ref->refs);

				spin_unlock(&delayed_refs->lock);
				mutex_lock(&head->mutex);
				mutex_unlock(&head->mutex);

				btrfs_put_delayed_ref(ref);
				cond_resched();
				goto again;
			}
			node = rb_next(node);
		}
		spin_unlock(&delayed_refs->lock);
		schedule_timeout(1);
		goto again;
	}
out:
	spin_unlock(&delayed_refs->lock);
	return 0;
}

int btrfs_set_disk_extent_flags(struct btrfs_trans_handle *trans,
				struct btrfs_root *root,
				u64 bytenr, u64 num_bytes, u64 flags,
				int is_data)
{
	struct btrfs_delayed_extent_op *extent_op;
	int ret;

	extent_op = kmalloc(sizeof(*extent_op), GFP_NOFS);
	if (!extent_op)
		return -ENOMEM;

	extent_op->flags_to_set = flags;
	extent_op->update_flags = 1;
	extent_op->update_key = 0;
	extent_op->is_data = is_data ? 1 : 0;

	ret = btrfs_add_delayed_extent_op(trans, bytenr, num_bytes, extent_op);
	if (ret)
		kfree(extent_op);
	return ret;
}

static noinline int check_delayed_ref(struct btrfs_trans_handle *trans,
				      struct btrfs_root *root,
				      struct btrfs_path *path,
				      u64 objectid, u64 offset, u64 bytenr)
{
	struct btrfs_delayed_ref_head *head;
	struct btrfs_delayed_ref_node *ref;
	struct btrfs_delayed_data_ref *data_ref;
	struct btrfs_delayed_ref_root *delayed_refs;
	struct rb_node *node;
	int ret = 0;

	ret = -ENOENT;
	delayed_refs = &trans->transaction->delayed_refs;
	spin_lock(&delayed_refs->lock);
	head = btrfs_find_delayed_ref_head(trans, bytenr);
	if (!head)
		goto out;

	if (!mutex_trylock(&head->mutex)) {
		atomic_inc(&head->node.refs);
		spin_unlock(&delayed_refs->lock);

		btrfs_release_path(root->fs_info->extent_root, path);

		mutex_lock(&head->mutex);
		mutex_unlock(&head->mutex);
		btrfs_put_delayed_ref(&head->node);
		return -EAGAIN;
	}

	node = rb_prev(&head->node.rb_node);
	if (!node)
		goto out_unlock;

	ref = rb_entry(node, struct btrfs_delayed_ref_node, rb_node);

	if (ref->bytenr != bytenr)
		goto out_unlock;

	ret = 1;
	if (ref->type != BTRFS_EXTENT_DATA_REF_KEY)
		goto out_unlock;

	data_ref = btrfs_delayed_node_to_data_ref(ref);

	node = rb_prev(node);
	if (node) {
		ref = rb_entry(node, struct btrfs_delayed_ref_node, rb_node);
		if (ref->bytenr == bytenr)
			goto out_unlock;
	}

	if (data_ref->root != root->root_key.objectid ||
	    data_ref->objectid != objectid || data_ref->offset != offset)
		goto out_unlock;

	ret = 0;
out_unlock:
	mutex_unlock(&head->mutex);
out:
	spin_unlock(&delayed_refs->lock);
	return ret;
}

static noinline int check_committed_ref(struct btrfs_trans_handle *trans,
					struct btrfs_root *root,
					struct btrfs_path *path,
					u64 objectid, u64 offset, u64 bytenr)
{
	struct btrfs_root *extent_root = root->fs_info->extent_root;
	struct extent_buffer *leaf;
	struct btrfs_extent_data_ref *ref;
	struct btrfs_extent_inline_ref *iref;
	struct btrfs_extent_item *ei;
	struct btrfs_key key;
	u32 item_size;
	int ret;

	key.objectid = bytenr;
	key.offset = (u64)-1;
	key.type = BTRFS_EXTENT_ITEM_KEY;

	ret = btrfs_search_slot(NULL, extent_root, &key, path, 0, 0);
	if (ret < 0)
		goto out;
	BUG_ON(ret == 0);

	ret = -ENOENT;
	if (path->slots[0] == 0)
		goto out;

	path->slots[0]--;
	leaf = path->nodes[0];
	btrfs_item_key_to_cpu(leaf, &key, path->slots[0]);

	if (key.objectid != bytenr || key.type != BTRFS_EXTENT_ITEM_KEY)
		goto out;

	ret = 1;
	item_size = btrfs_item_size_nr(leaf, path->slots[0]);
#ifdef BTRFS_COMPAT_EXTENT_TREE_V0
	if (item_size < sizeof(*ei)) {
		WARN_ON(item_size != sizeof(struct btrfs_extent_item_v0));
		goto out;
	}
#endif
	ei = btrfs_item_ptr(leaf, path->slots[0], struct btrfs_extent_item);

	if (item_size != sizeof(*ei) +
	    btrfs_extent_inline_ref_size(BTRFS_EXTENT_DATA_REF_KEY))
		goto out;

	if (btrfs_extent_generation(leaf, ei) <=
	    btrfs_root_last_snapshot(&root->root_item))
		goto out;

	iref = (struct btrfs_extent_inline_ref *)(ei + 1);
	if (btrfs_extent_inline_ref_type(leaf, iref) !=
	    BTRFS_EXTENT_DATA_REF_KEY)
		goto out;

	ref = (struct btrfs_extent_data_ref *)(&iref->offset);
	if (btrfs_extent_refs(leaf, ei) !=
	    btrfs_extent_data_ref_count(leaf, ref) ||
	    btrfs_extent_data_ref_root(leaf, ref) !=
	    root->root_key.objectid ||
	    btrfs_extent_data_ref_objectid(leaf, ref) != objectid ||
	    btrfs_extent_data_ref_offset(leaf, ref) != offset)
		goto out;

	ret = 0;
out:
	return ret;
}

int btrfs_cross_ref_exist(struct btrfs_trans_handle *trans,
			  struct btrfs_root *root,
			  u64 objectid, u64 offset, u64 bytenr)
{
	struct btrfs_path *path;
	int ret;
	int ret2;

	path = btrfs_alloc_path();
	if (!path)
		return -ENOENT;

	do {
		ret = check_committed_ref(trans, root, path, objectid,
					  offset, bytenr);
		if (ret && ret != -ENOENT)
			goto out;

		ret2 = check_delayed_ref(trans, root, path, objectid,
					 offset, bytenr);
	} while (ret2 == -EAGAIN);

	if (ret2 && ret2 != -ENOENT) {
		ret = ret2;
		goto out;
	}

	if (ret != -ENOENT || ret2 != -ENOENT)
		ret = 0;
out:
	btrfs_free_path(path);
	if (root->root_key.objectid == BTRFS_DATA_RELOC_TREE_OBJECTID)
		WARN_ON(ret > 0);
	return ret;
}

#if 0
int btrfs_cache_ref(struct btrfs_trans_handle *trans, struct btrfs_root *root,
		    struct extent_buffer *buf, u32 nr_extents)
{
	struct btrfs_key key;
	struct btrfs_file_extent_item *fi;
	u64 root_gen;
	u32 nritems;
	int i;
	int level;
	int ret = 0;
	int shared = 0;

	if (!root->ref_cows)
		return 0;

	if (root->root_key.objectid != BTRFS_TREE_RELOC_OBJECTID) {
		shared = 0;
		root_gen = root->root_key.offset;
	} else {
		shared = 1;
		root_gen = trans->transid - 1;
	}

	level = btrfs_header_level(buf);
	nritems = btrfs_header_nritems(buf);

	if (level == 0) {
		struct btrfs_leaf_ref *ref;
		struct btrfs_extent_info *info;

		ref = btrfs_alloc_leaf_ref(root, nr_extents);
		if (!ref) {
			ret = -ENOMEM;
			goto out;
		}

		ref->root_gen = root_gen;
		ref->bytenr = buf->start;
		ref->owner = btrfs_header_owner(buf);
		ref->generation = btrfs_header_generation(buf);
		ref->nritems = nr_extents;
		info = ref->extents;

		for (i = 0; nr_extents > 0 && i < nritems; i++) {
			u64 disk_bytenr;
			btrfs_item_key_to_cpu(buf, &key, i);
			if (btrfs_key_type(&key) != BTRFS_EXTENT_DATA_KEY)
				continue;
			fi = btrfs_item_ptr(buf, i,
					    struct btrfs_file_extent_item);
			if (btrfs_file_extent_type(buf, fi) ==
			    BTRFS_FILE_EXTENT_INLINE)
				continue;
			disk_bytenr = btrfs_file_extent_disk_bytenr(buf, fi);
			if (disk_bytenr == 0)
				continue;

			info->bytenr = disk_bytenr;
			info->num_bytes =
				btrfs_file_extent_disk_num_bytes(buf, fi);
			info->objectid = key.objectid;
			info->offset = key.offset;
			info++;
		}

		ret = btrfs_add_leaf_ref(root, ref, shared);
		if (ret == -EEXIST && shared) {
			struct btrfs_leaf_ref *old;
			old = btrfs_lookup_leaf_ref(root, ref->bytenr);
			BUG_ON(!old);
			btrfs_remove_leaf_ref(root, old);
			btrfs_free_leaf_ref(root, old);
			ret = btrfs_add_leaf_ref(root, ref, shared);
		}
		WARN_ON(ret);
		btrfs_free_leaf_ref(root, ref);
	}
out:
	return ret;
}

/* when a block goes through cow, we update the reference counts of
 * everything that block points to.  The internal pointers of the block
 * can be in just about any order, and it is likely to have clusters of
 * things that are close together and clusters of things that are not.
 *
 * To help reduce the seeks that come with updating all of these reference
 * counts, sort them by byte number before actual updates are done.
 *
 * struct refsort is used to match byte number to slot in the btree block.
 * we sort based on the byte number and then use the slot to actually
 * find the item.
 *
 * struct refsort is smaller than strcut btrfs_item and smaller than
 * struct btrfs_key_ptr.  Since we're currently limited to the page size
 * for a btree block, there's no way for a kmalloc of refsorts for a
 * single node to be bigger than a page.
 */
struct refsort {
	u64 bytenr;
	u32 slot;
};

/*
 * for passing into sort()
 */
static int refsort_cmp(const void *a_void, const void *b_void)
{
	const struct refsort *a = a_void;
	const struct refsort *b = b_void;

	if (a->bytenr < b->bytenr)
		return -1;
	if (a->bytenr > b->bytenr)
		return 1;
	return 0;
}
#endif

static int __btrfs_mod_ref(struct btrfs_trans_handle *trans,
			   struct btrfs_root *root,
			   struct extent_buffer *buf,
			   int full_backref, int inc)
{
	u64 bytenr;
	u64 num_bytes;
	u64 parent;
	u64 ref_root;
	u32 nritems;
	struct btrfs_key key;
	struct btrfs_file_extent_item *fi;
	int i;
	int level;
	int ret = 0;
	int (*process_func)(struct btrfs_trans_handle *, struct btrfs_root *,
			    u64, u64, u64, u64, u64, u64);

	ref_root = btrfs_header_owner(buf);
	nritems = btrfs_header_nritems(buf);
	level = btrfs_header_level(buf);

	if (!root->ref_cows && level == 0)
		return 0;

	if (inc)
		process_func = btrfs_inc_extent_ref;
	else
		process_func = btrfs_free_extent;

	if (full_backref)
		parent = buf->start;
	else
		parent = 0;

	for (i = 0; i < nritems; i++) {
		if (level == 0) {
			btrfs_item_key_to_cpu(buf, &key, i);
			if (btrfs_key_type(&key) != BTRFS_EXTENT_DATA_KEY)
				continue;
			fi = btrfs_item_ptr(buf, i,
					    struct btrfs_file_extent_item);
			if (btrfs_file_extent_type(buf, fi) ==
			    BTRFS_FILE_EXTENT_INLINE)
				continue;
			bytenr = btrfs_file_extent_disk_bytenr(buf, fi);
			if (bytenr == 0)
				continue;

			num_bytes = btrfs_file_extent_disk_num_bytes(buf, fi);
			key.offset -= btrfs_file_extent_offset(buf, fi);
			ret = process_func(trans, root, bytenr, num_bytes,
					   parent, ref_root, key.objectid,
					   key.offset);
			if (ret)
				goto fail;
		} else {
			bytenr = btrfs_node_blockptr(buf, i);
			num_bytes = btrfs_level_size(root, level - 1);
			ret = process_func(trans, root, bytenr, num_bytes,
					   parent, ref_root, level - 1, 0);
			if (ret)
				goto fail;
		}
	}
	return 0;
fail:
	BUG();
	return ret;
}

int btrfs_inc_ref(struct btrfs_trans_handle *trans, struct btrfs_root *root,
		  struct extent_buffer *buf, int full_backref)
{
	return __btrfs_mod_ref(trans, root, buf, full_backref, 1);
}

int btrfs_dec_ref(struct btrfs_trans_handle *trans, struct btrfs_root *root,
		  struct extent_buffer *buf, int full_backref)
{
	return __btrfs_mod_ref(trans, root, buf, full_backref, 0);
}

static int write_one_cache_group(struct btrfs_trans_handle *trans,
				 struct btrfs_root *root,
				 struct btrfs_path *path,
				 struct btrfs_block_group_cache *cache)
{
	int ret;
	struct btrfs_root *extent_root = root->fs_info->extent_root;
	unsigned long bi;
	struct extent_buffer *leaf;

	ret = btrfs_search_slot(trans, extent_root, &cache->key, path, 0, 1);
	if (ret < 0)
		goto fail;
	BUG_ON(ret);

	leaf = path->nodes[0];
	bi = btrfs_item_ptr_offset(leaf, path->slots[0]);
	write_extent_buffer(leaf, &cache->item, bi, sizeof(cache->item));
	btrfs_mark_buffer_dirty(leaf);
	btrfs_release_path(extent_root, path);
fail:
	if (ret)
		return ret;
	return 0;

}

static struct btrfs_block_group_cache *
next_block_group(struct btrfs_root *root,
		 struct btrfs_block_group_cache *cache)
{
	struct rb_node *node;
	spin_lock(&root->fs_info->block_group_cache_lock);
	node = rb_next(&cache->cache_node);
	btrfs_put_block_group(cache);
	if (node) {
		cache = rb_entry(node, struct btrfs_block_group_cache,
				 cache_node);
		btrfs_get_block_group(cache);
	} else
		cache = NULL;
	spin_unlock(&root->fs_info->block_group_cache_lock);
	return cache;
}

static int cache_save_setup(struct btrfs_block_group_cache *block_group,
			    struct btrfs_trans_handle *trans,
			    struct btrfs_path *path)
{
	struct btrfs_root *root = block_group->fs_info->tree_root;
	struct inode *inode = NULL;
	u64 alloc_hint = 0;
	int num_pages = 0;
	int retries = 0;
	int ret = 0;

	/*
	 * If this block group is smaller than 100 megs don't bother caching the
	 * block group.
	 */
	if (block_group->key.offset < (100 * 1024 * 1024)) {
		spin_lock(&block_group->lock);
		block_group->disk_cache_state = BTRFS_DC_WRITTEN;
		spin_unlock(&block_group->lock);
		return 0;
	}

again:
	inode = lookup_free_space_inode(root, block_group, path);
	if (IS_ERR(inode) && PTR_ERR(inode) != -ENOENT) {
		ret = PTR_ERR(inode);
		btrfs_release_path(root, path);
		goto out;
	}

	if (IS_ERR(inode)) {
		BUG_ON(retries);
		retries++;

		if (block_group->ro)
			goto out_free;

		ret = create_free_space_inode(root, trans, block_group, path);
		if (ret)
			goto out_free;
		goto again;
	}

	/*
	 * We want to set the generation to 0, that way if anything goes wrong
	 * from here on out we know not to trust this cache when we load up next
	 * time.
	 */
	BTRFS_I(inode)->generation = 0;
	ret = btrfs_update_inode(trans, root, inode);
	WARN_ON(ret);

	if (i_size_read(inode) > 0) {
		ret = btrfs_truncate_free_space_cache(root, trans, path,
						      inode);
		if (ret)
			goto out_put;
	}

	spin_lock(&block_group->lock);
	if (block_group->cached != BTRFS_CACHE_FINISHED) {
		spin_unlock(&block_group->lock);
		goto out_put;
	}
	spin_unlock(&block_group->lock);

	num_pages = (int)div64_u64(block_group->key.offset, 1024 * 1024 * 1024);
	if (!num_pages)
		num_pages = 1;

	/*
	 * Just to make absolutely sure we have enough space, we're going to
	 * preallocate 12 pages worth of space for each block group.  In
	 * practice we ought to use at most 8, but we need extra space so we can
	 * add our header and have a terminator between the extents and the
	 * bitmaps.
	 */
	num_pages *= 16;
	num_pages *= PAGE_CACHE_SIZE;

	ret = btrfs_check_data_free_space(inode, num_pages);
	if (ret)
		goto out_put;

	ret = btrfs_prealloc_file_range_trans(inode, trans, 0, 0, num_pages,
					      num_pages, num_pages,
					      &alloc_hint);
	btrfs_free_reserved_data_space(inode, num_pages);
out_put:
	iput(inode);
out_free:
	btrfs_release_path(root, path);
out:
	spin_lock(&block_group->lock);
	if (ret)
		block_group->disk_cache_state = BTRFS_DC_ERROR;
	else
		block_group->disk_cache_state = BTRFS_DC_SETUP;
	spin_unlock(&block_group->lock);

	return ret;
}

int btrfs_write_dirty_block_groups(struct btrfs_trans_handle *trans,
				   struct btrfs_root *root)
{
	struct btrfs_block_group_cache *cache;
	int err = 0;
	struct btrfs_path *path;
	u64 last = 0;

	path = btrfs_alloc_path();
	if (!path)
		return -ENOMEM;

again:
	while (1) {
		cache = btrfs_lookup_first_block_group(root->fs_info, last);
		while (cache) {
			if (cache->disk_cache_state == BTRFS_DC_CLEAR)
				break;
			cache = next_block_group(root, cache);
		}
		if (!cache) {
			if (last == 0)
				break;
			last = 0;
			continue;
		}
		err = cache_save_setup(cache, trans, path);
		last = cache->key.objectid + cache->key.offset;
		btrfs_put_block_group(cache);
	}

	while (1) {
		if (last == 0) {
			err = btrfs_run_delayed_refs(trans, root,
						     (unsigned long)-1);
			BUG_ON(err);
		}

		cache = btrfs_lookup_first_block_group(root->fs_info, last);
		while (cache) {
			if (cache->disk_cache_state == BTRFS_DC_CLEAR) {
				btrfs_put_block_group(cache);
				goto again;
			}

			if (cache->dirty)
				break;
			cache = next_block_group(root, cache);
		}
		if (!cache) {
			if (last == 0)
				break;
			last = 0;
			continue;
		}

		if (cache->disk_cache_state == BTRFS_DC_SETUP)
			cache->disk_cache_state = BTRFS_DC_NEED_WRITE;
		cache->dirty = 0;
		last = cache->key.objectid + cache->key.offset;

		err = write_one_cache_group(trans, root, path, cache);
		BUG_ON(err);
		btrfs_put_block_group(cache);
	}

	while (1) {
		/*
		 * I don't think this is needed since we're just marking our
		 * preallocated extent as written, but just in case it can't
		 * hurt.
		 */
		if (last == 0) {
			err = btrfs_run_delayed_refs(trans, root,
						     (unsigned long)-1);
			BUG_ON(err);
		}

		cache = btrfs_lookup_first_block_group(root->fs_info, last);
		while (cache) {
			/*
			 * Really this shouldn't happen, but it could if we
			 * couldn't write the entire preallocated extent and
			 * splitting the extent resulted in a new block.
			 */
			if (cache->dirty) {
				btrfs_put_block_group(cache);
				goto again;
			}
			if (cache->disk_cache_state == BTRFS_DC_NEED_WRITE)
				break;
			cache = next_block_group(root, cache);
		}
		if (!cache) {
			if (last == 0)
				break;
			last = 0;
			continue;
		}

		btrfs_write_out_cache(root, trans, cache, path);

		/*
		 * If we didn't have an error then the cache state is still
		 * NEED_WRITE, so we can set it to WRITTEN.
		 */
		if (cache->disk_cache_state == BTRFS_DC_NEED_WRITE)
			cache->disk_cache_state = BTRFS_DC_WRITTEN;
		last = cache->key.objectid + cache->key.offset;
		btrfs_put_block_group(cache);
	}

	btrfs_free_path(path);
	return 0;
}

int btrfs_extent_readonly(struct btrfs_root *root, u64 bytenr)
{
	struct btrfs_block_group_cache *block_group;
	int readonly = 0;

	block_group = btrfs_lookup_block_group(root->fs_info, bytenr);
	if (!block_group || block_group->ro)
		readonly = 1;
	if (block_group)
		btrfs_put_block_group(block_group);
	return readonly;
}

static int update_space_info(struct btrfs_fs_info *info, u64 flags,
			     u64 total_bytes, u64 bytes_used,
			     struct btrfs_space_info **space_info)
{
	struct btrfs_space_info *found;
	int i;
	int factor;

	if (flags & (BTRFS_BLOCK_GROUP_DUP | BTRFS_BLOCK_GROUP_RAID1 |
		     BTRFS_BLOCK_GROUP_RAID10))
		factor = 2;
	else
		factor = 1;

	found = __find_space_info(info, flags);
	if (found) {
		spin_lock(&found->lock);
		found->total_bytes += total_bytes;
		found->disk_total += total_bytes * factor;
		found->bytes_used += bytes_used;
		found->disk_used += bytes_used * factor;
		found->full = 0;
		spin_unlock(&found->lock);
		*space_info = found;
		return 0;
	}
	found = kzalloc(sizeof(*found), GFP_NOFS);
	if (!found)
		return -ENOMEM;

	for (i = 0; i < BTRFS_NR_RAID_TYPES; i++)
		INIT_LIST_HEAD(&found->block_groups[i]);
	init_rwsem(&found->groups_sem);
	spin_lock_init(&found->lock);
	found->flags = flags & (BTRFS_BLOCK_GROUP_DATA |
				BTRFS_BLOCK_GROUP_SYSTEM |
				BTRFS_BLOCK_GROUP_METADATA);
	found->total_bytes = total_bytes;
	found->disk_total = total_bytes * factor;
	found->bytes_used = bytes_used;
	found->disk_used = bytes_used * factor;
	found->bytes_pinned = 0;
	found->bytes_reserved = 0;
	found->bytes_readonly = 0;
	found->bytes_may_use = 0;
	found->full = 0;
	found->force_alloc = 0;
	*space_info = found;
	list_add_rcu(&found->list, &info->space_info);
	atomic_set(&found->caching_threads, 0);
	return 0;
}

static void set_avail_alloc_bits(struct btrfs_fs_info *fs_info, u64 flags)
{
	u64 extra_flags = flags & (BTRFS_BLOCK_GROUP_RAID0 |
				   BTRFS_BLOCK_GROUP_RAID1 |
				   BTRFS_BLOCK_GROUP_RAID10 |
				   BTRFS_BLOCK_GROUP_DUP);
	if (extra_flags) {
		if (flags & BTRFS_BLOCK_GROUP_DATA)
			fs_info->avail_data_alloc_bits |= extra_flags;
		if (flags & BTRFS_BLOCK_GROUP_METADATA)
			fs_info->avail_metadata_alloc_bits |= extra_flags;
		if (flags & BTRFS_BLOCK_GROUP_SYSTEM)
			fs_info->avail_system_alloc_bits |= extra_flags;
	}
}

u64 btrfs_reduce_alloc_profile(struct btrfs_root *root, u64 flags)
{
	u64 num_devices = root->fs_info->fs_devices->rw_devices;

	if (num_devices == 1)
		flags &= ~(BTRFS_BLOCK_GROUP_RAID1 | BTRFS_BLOCK_GROUP_RAID0);
	if (num_devices < 4)
		flags &= ~BTRFS_BLOCK_GROUP_RAID10;

	if ((flags & BTRFS_BLOCK_GROUP_DUP) &&
	    (flags & (BTRFS_BLOCK_GROUP_RAID1 |
		      BTRFS_BLOCK_GROUP_RAID10))) {
		flags &= ~BTRFS_BLOCK_GROUP_DUP;
	}

	if ((flags & BTRFS_BLOCK_GROUP_RAID1) &&
	    (flags & BTRFS_BLOCK_GROUP_RAID10)) {
		flags &= ~BTRFS_BLOCK_GROUP_RAID1;
	}

	if ((flags & BTRFS_BLOCK_GROUP_RAID0) &&
	    ((flags & BTRFS_BLOCK_GROUP_RAID1) |
	     (flags & BTRFS_BLOCK_GROUP_RAID10) |
	     (flags & BTRFS_BLOCK_GROUP_DUP)))
		flags &= ~BTRFS_BLOCK_GROUP_RAID0;
	return flags;
}

static u64 get_alloc_profile(struct btrfs_root *root, u64 flags)
{
	if (flags & BTRFS_BLOCK_GROUP_DATA)
		flags |= root->fs_info->avail_data_alloc_bits &
			 root->fs_info->data_alloc_profile;
	else if (flags & BTRFS_BLOCK_GROUP_SYSTEM)
		flags |= root->fs_info->avail_system_alloc_bits &
			 root->fs_info->system_alloc_profile;
	else if (flags & BTRFS_BLOCK_GROUP_METADATA)
		flags |= root->fs_info->avail_metadata_alloc_bits &
			 root->fs_info->metadata_alloc_profile;
	return btrfs_reduce_alloc_profile(root, flags);
}

static u64 btrfs_get_alloc_profile(struct btrfs_root *root, int data)
{
	u64 flags;

	if (data)
		flags = BTRFS_BLOCK_GROUP_DATA;
	else if (root == root->fs_info->chunk_root)
		flags = BTRFS_BLOCK_GROUP_SYSTEM;
	else
		flags = BTRFS_BLOCK_GROUP_METADATA;

	return get_alloc_profile(root, flags);
}

void btrfs_set_inode_space_info(struct btrfs_root *root, struct inode *inode)
{
	BTRFS_I(inode)->space_info = __find_space_info(root->fs_info,
						       BTRFS_BLOCK_GROUP_DATA);
}

/*
 * This will check the space that the inode allocates from to make sure we have
 * enough space for bytes.
 */
int btrfs_check_data_free_space(struct inode *inode, u64 bytes)
{
	struct btrfs_space_info *data_sinfo;
	struct btrfs_root *root = BTRFS_I(inode)->root;
	u64 used;
	int ret = 0, committed = 0, alloc_chunk = 1;

	/* make sure bytes are sectorsize aligned */
	bytes = (bytes + root->sectorsize - 1) & ~((u64)root->sectorsize - 1);

	if (root == root->fs_info->tree_root) {
		alloc_chunk = 0;
		committed = 1;
	}

	data_sinfo = BTRFS_I(inode)->space_info;
	if (!data_sinfo)
		goto alloc;

again:
	/* make sure we have enough space to handle the data first */
	spin_lock(&data_sinfo->lock);
	used = data_sinfo->bytes_used + data_sinfo->bytes_reserved +
		data_sinfo->bytes_pinned + data_sinfo->bytes_readonly +
		data_sinfo->bytes_may_use;

	if (used + bytes > data_sinfo->total_bytes) {
		struct btrfs_trans_handle *trans;

		/*
		 * if we don't have enough free bytes in this space then we need
		 * to alloc a new chunk.
		 */
		if (!data_sinfo->full && alloc_chunk) {
			u64 alloc_target;

			data_sinfo->force_alloc = 1;
			spin_unlock(&data_sinfo->lock);
alloc:
			alloc_target = btrfs_get_alloc_profile(root, 1);
			trans = btrfs_join_transaction(root, 1);
			if (IS_ERR(trans))
				return PTR_ERR(trans);

			ret = do_chunk_alloc(trans, root->fs_info->extent_root,
					     bytes + 2 * 1024 * 1024,
					     alloc_target, 0);
			btrfs_end_transaction(trans, root);
			if (ret < 0)
				return ret;

			if (!data_sinfo) {
				btrfs_set_inode_space_info(root, inode);
				data_sinfo = BTRFS_I(inode)->space_info;
			}
			goto again;
		}
		spin_unlock(&data_sinfo->lock);

		/* commit the current transaction and try again */
		if (!committed && !root->fs_info->open_ioctl_trans) {
			committed = 1;
			trans = btrfs_join_transaction(root, 1);
			if (IS_ERR(trans))
				return PTR_ERR(trans);
			ret = btrfs_commit_transaction(trans, root);
			if (ret)
				return ret;
			goto again;
		}

#if 0 /* I hope we never need this code again, just in case */
		printk(KERN_ERR "no space left, need %llu, %llu bytes_used, "
		       "%llu bytes_reserved, " "%llu bytes_pinned, "
		       "%llu bytes_readonly, %llu may use %llu total\n",
		       (unsigned long long)bytes,
		       (unsigned long long)data_sinfo->bytes_used,
		       (unsigned long long)data_sinfo->bytes_reserved,
		       (unsigned long long)data_sinfo->bytes_pinned,
		       (unsigned long long)data_sinfo->bytes_readonly,
		       (unsigned long long)data_sinfo->bytes_may_use,
		       (unsigned long long)data_sinfo->total_bytes);
#endif
		return -ENOSPC;
	}
	data_sinfo->bytes_may_use += bytes;
	BTRFS_I(inode)->reserved_bytes += bytes;
	spin_unlock(&data_sinfo->lock);

	return 0;
}

/*
 * called when we are clearing an delalloc extent from the
 * inode's io_tree or there was an error for whatever reason
 * after calling btrfs_check_data_free_space
 */
void btrfs_free_reserved_data_space(struct inode *inode, u64 bytes)
{
	struct btrfs_root *root = BTRFS_I(inode)->root;
	struct btrfs_space_info *data_sinfo;

	/* make sure bytes are sectorsize aligned */
	bytes = (bytes + root->sectorsize - 1) & ~((u64)root->sectorsize - 1);

	data_sinfo = BTRFS_I(inode)->space_info;
	spin_lock(&data_sinfo->lock);
	data_sinfo->bytes_may_use -= bytes;
	BTRFS_I(inode)->reserved_bytes -= bytes;
	spin_unlock(&data_sinfo->lock);
}

static void force_metadata_allocation(struct btrfs_fs_info *info)
{
	struct list_head *head = &info->space_info;
	struct btrfs_space_info *found;

	rcu_read_lock();
	list_for_each_entry_rcu(found, head, list) {
		if (found->flags & BTRFS_BLOCK_GROUP_METADATA)
			found->force_alloc = 1;
	}
	rcu_read_unlock();
}

static int should_alloc_chunk(struct btrfs_space_info *sinfo, u64 alloc_bytes)
{
	u64 num_bytes = sinfo->total_bytes - sinfo->bytes_readonly;

	if (sinfo->bytes_used + sinfo->bytes_reserved +
	    alloc_bytes + 256 * 1024 * 1024 < num_bytes)
		return 0;

	if (sinfo->bytes_used + sinfo->bytes_reserved +
	    alloc_bytes < div_factor(num_bytes, 8))
		return 0;

	if (num_bytes > 256 * 1024 * 1024 &&
	    sinfo->bytes_used < div_factor(num_bytes, 3))
		return 0;

	return 1;
}

static int do_chunk_alloc(struct btrfs_trans_handle *trans,
			  struct btrfs_root *extent_root, u64 alloc_bytes,
			  u64 flags, int force)
{
	struct btrfs_space_info *space_info;
	struct btrfs_fs_info *fs_info = extent_root->fs_info;
	int ret = 0;

	mutex_lock(&fs_info->chunk_mutex);

	flags = btrfs_reduce_alloc_profile(extent_root, flags);

	space_info = __find_space_info(extent_root->fs_info, flags);
	if (!space_info) {
		ret = update_space_info(extent_root->fs_info, flags,
					0, 0, &space_info);
		BUG_ON(ret);
	}
	BUG_ON(!space_info);

	spin_lock(&space_info->lock);
	if (space_info->force_alloc)
		force = 1;
	if (space_info->full) {
		spin_unlock(&space_info->lock);
		goto out;
	}

	if (!force && !should_alloc_chunk(space_info, alloc_bytes)) {
		spin_unlock(&space_info->lock);
		goto out;
	}
	spin_unlock(&space_info->lock);

	/*
	 * If we have mixed data/metadata chunks we want to make sure we keep
	 * allocating mixed chunks instead of individual chunks.
	 */
	if (btrfs_mixed_space_info(space_info))
		flags |= (BTRFS_BLOCK_GROUP_DATA | BTRFS_BLOCK_GROUP_METADATA);

	/*
	 * if we're doing a data chunk, go ahead and make sure that
	 * we keep a reasonable number of metadata chunks allocated in the
	 * FS as well.
	 */
	if (flags & BTRFS_BLOCK_GROUP_DATA && fs_info->metadata_ratio) {
		fs_info->data_chunk_allocations++;
		if (!(fs_info->data_chunk_allocations %
		      fs_info->metadata_ratio))
			force_metadata_allocation(fs_info);
	}

	ret = btrfs_alloc_chunk(trans, extent_root, flags);
	spin_lock(&space_info->lock);
	if (ret)
		space_info->full = 1;
	else
		ret = 1;
	space_info->force_alloc = 0;
	spin_unlock(&space_info->lock);
out:
	mutex_unlock(&extent_root->fs_info->chunk_mutex);
	return ret;
}

/*
 * shrink metadata reservation for delalloc
 */
static int shrink_delalloc(struct btrfs_trans_handle *trans,
			   struct btrfs_root *root, u64 to_reclaim, int sync)
{
	struct btrfs_block_rsv *block_rsv;
	struct btrfs_space_info *space_info;
	u64 reserved;
	u64 max_reclaim;
	u64 reclaimed = 0;
	int no_reclaim = 0;
	int pause = 1;
	int ret;

	block_rsv = &root->fs_info->delalloc_block_rsv;
	space_info = block_rsv->space_info;
	spin_lock(&space_info->lock);
	reserved = space_info->bytes_reserved;
	spin_unlock(&space_info->lock);

	if (reserved == 0)
		return 0;

	max_reclaim = min(reserved, to_reclaim);

	while (1) {
		ret = btrfs_start_one_delalloc_inode(root, trans ? 1 : 0, sync);
		if (!ret) {
			if (no_reclaim > 2)
				break;
			no_reclaim++;
			__set_current_state(TASK_INTERRUPTIBLE);
			schedule_timeout(pause);
			pause <<= 1;
			if (pause > HZ / 10)
				pause = HZ / 10;
		} else {
			no_reclaim = 0;
			pause = 1;
		}

		spin_lock(&space_info->lock);
		if (reserved > space_info->bytes_reserved)
			reclaimed += reserved - space_info->bytes_reserved;
		reserved = space_info->bytes_reserved;
		spin_unlock(&space_info->lock);

		if (reserved == 0 || reclaimed >= max_reclaim)
			break;

		if (trans && trans->transaction->blocked)
			return -EAGAIN;
	}
	return reclaimed >= to_reclaim;
}

/*
 * Retries tells us how many times we've called reserve_metadata_bytes.  The
 * idea is if this is the first call (retries == 0) then we will add to our
 * reserved count if we can't make the allocation in order to hold our place
 * while we go and try and free up space.  That way for retries > 1 we don't try
 * and add space, we just check to see if the amount of unused space is >= the
 * total space, meaning that our reservation is valid.
 *
 * However if we don't intend to retry this reservation, pass -1 as retries so
 * that it short circuits this logic.
 */
static int reserve_metadata_bytes(struct btrfs_trans_handle *trans,
				  struct btrfs_root *root,
				  struct btrfs_block_rsv *block_rsv,
				  u64 orig_bytes, int flush)
{
	struct btrfs_space_info *space_info = block_rsv->space_info;
	u64 unused;
	u64 num_bytes = orig_bytes;
	int retries = 0;
	int ret = 0;
	bool reserved = false;
	bool committed = false;

again:
	ret = -ENOSPC;
	if (reserved)
		num_bytes = 0;

	spin_lock(&space_info->lock);
	unused = space_info->bytes_used + space_info->bytes_reserved +
		 space_info->bytes_pinned + space_info->bytes_readonly +
		 space_info->bytes_may_use;

	/*
	 * The idea here is that we've not already over-reserved the block group
	 * then we can go ahead and save our reservation first and then start
	 * flushing if we need to.  Otherwise if we've already overcommitted
	 * lets start flushing stuff first and then come back and try to make
	 * our reservation.
	 */
	if (unused <= space_info->total_bytes) {
		unused -= space_info->total_bytes;
		if (unused >= num_bytes) {
			if (!reserved)
				space_info->bytes_reserved += orig_bytes;
			ret = 0;
		} else {
			/*
			 * Ok set num_bytes to orig_bytes since we aren't
			 * overocmmitted, this way we only try and reclaim what
			 * we need.
			 */
			num_bytes = orig_bytes;
		}
	} else {
		/*
		 * Ok we're over committed, set num_bytes to the overcommitted
		 * amount plus the amount of bytes that we need for this
		 * reservation.
		 */
		num_bytes = unused - space_info->total_bytes +
			(orig_bytes * (retries + 1));
	}

	/*
	 * Couldn't make our reservation, save our place so while we're trying
	 * to reclaim space we can actually use it instead of somebody else
	 * stealing it from us.
	 */
	if (ret && !reserved) {
		space_info->bytes_reserved += orig_bytes;
		reserved = true;
	}

	spin_unlock(&space_info->lock);

	if (!ret)
		return 0;

	if (!flush)
		goto out;

	/*
	 * We do synchronous shrinking since we don't actually unreserve
	 * metadata until after the IO is completed.
	 */
	ret = shrink_delalloc(trans, root, num_bytes, 1);
	if (ret > 0)
		return 0;
	else if (ret < 0)
		goto out;

	/*
	 * So if we were overcommitted it's possible that somebody else flushed
	 * out enough space and we simply didn't have enough space to reclaim,
	 * so go back around and try again.
	 */
	if (retries < 2) {
		retries++;
		goto again;
	}

	spin_lock(&space_info->lock);
	/*
	 * Not enough space to be reclaimed, don't bother committing the
	 * transaction.
	 */
	if (space_info->bytes_pinned < orig_bytes)
		ret = -ENOSPC;
	spin_unlock(&space_info->lock);
	if (ret)
		goto out;

	ret = -EAGAIN;
	if (trans || committed)
		goto out;

	ret = -ENOSPC;
	trans = btrfs_join_transaction(root, 1);
	if (IS_ERR(trans))
		goto out;
	ret = btrfs_commit_transaction(trans, root);
	if (!ret) {
		trans = NULL;
		committed = true;
		goto again;
	}

out:
	if (reserved) {
		spin_lock(&space_info->lock);
		space_info->bytes_reserved -= orig_bytes;
		spin_unlock(&space_info->lock);
	}

	return ret;
}

static struct btrfs_block_rsv *get_block_rsv(struct btrfs_trans_handle *trans,
					     struct btrfs_root *root)
{
	struct btrfs_block_rsv *block_rsv;
	if (root->ref_cows)
		block_rsv = trans->block_rsv;
	else
		block_rsv = root->block_rsv;

	if (!block_rsv)
		block_rsv = &root->fs_info->empty_block_rsv;

	return block_rsv;
}

static int block_rsv_use_bytes(struct btrfs_block_rsv *block_rsv,
			       u64 num_bytes)
{
	int ret = -ENOSPC;
	spin_lock(&block_rsv->lock);
	if (block_rsv->reserved >= num_bytes) {
		block_rsv->reserved -= num_bytes;
		if (block_rsv->reserved < block_rsv->size)
			block_rsv->full = 0;
		ret = 0;
	}
	spin_unlock(&block_rsv->lock);
	return ret;
}

static void block_rsv_add_bytes(struct btrfs_block_rsv *block_rsv,
				u64 num_bytes, int update_size)
{
	spin_lock(&block_rsv->lock);
	block_rsv->reserved += num_bytes;
	if (update_size)
		block_rsv->size += num_bytes;
	else if (block_rsv->reserved >= block_rsv->size)
		block_rsv->full = 1;
	spin_unlock(&block_rsv->lock);
}

void block_rsv_release_bytes(struct btrfs_block_rsv *block_rsv,
			     struct btrfs_block_rsv *dest, u64 num_bytes)
{
	struct btrfs_space_info *space_info = block_rsv->space_info;

	spin_lock(&block_rsv->lock);
	if (num_bytes == (u64)-1)
		num_bytes = block_rsv->size;
	block_rsv->size -= num_bytes;
	if (block_rsv->reserved >= block_rsv->size) {
		num_bytes = block_rsv->reserved - block_rsv->size;
		block_rsv->reserved = block_rsv->size;
		block_rsv->full = 1;
	} else {
		num_bytes = 0;
	}
	spin_unlock(&block_rsv->lock);

	if (num_bytes > 0) {
		if (dest) {
			block_rsv_add_bytes(dest, num_bytes, 0);
		} else {
			spin_lock(&space_info->lock);
			space_info->bytes_reserved -= num_bytes;
			spin_unlock(&space_info->lock);
		}
	}
}

static int block_rsv_migrate_bytes(struct btrfs_block_rsv *src,
				   struct btrfs_block_rsv *dst, u64 num_bytes)
{
	int ret;

	ret = block_rsv_use_bytes(src, num_bytes);
	if (ret)
		return ret;

	block_rsv_add_bytes(dst, num_bytes, 1);
	return 0;
}

void btrfs_init_block_rsv(struct btrfs_block_rsv *rsv)
{
	memset(rsv, 0, sizeof(*rsv));
	spin_lock_init(&rsv->lock);
	atomic_set(&rsv->usage, 1);
	rsv->priority = 6;
	INIT_LIST_HEAD(&rsv->list);
}

struct btrfs_block_rsv *btrfs_alloc_block_rsv(struct btrfs_root *root)
{
	struct btrfs_block_rsv *block_rsv;
	struct btrfs_fs_info *fs_info = root->fs_info;
	u64 alloc_target;

	block_rsv = kmalloc(sizeof(*block_rsv), GFP_NOFS);
	if (!block_rsv)
		return NULL;

	btrfs_init_block_rsv(block_rsv);

	alloc_target = btrfs_get_alloc_profile(root, 0);
	block_rsv->space_info = __find_space_info(fs_info,
						  BTRFS_BLOCK_GROUP_METADATA);

	return block_rsv;
}

void btrfs_free_block_rsv(struct btrfs_root *root,
			  struct btrfs_block_rsv *rsv)
{
	if (rsv && atomic_dec_and_test(&rsv->usage)) {
		btrfs_block_rsv_release(root, rsv, (u64)-1);
		if (!rsv->durable)
			kfree(rsv);
	}
}

/*
 * make the block_rsv struct be able to capture freed space.
 * the captured space will re-add to the the block_rsv struct
 * after transaction commit
 */
void btrfs_add_durable_block_rsv(struct btrfs_fs_info *fs_info,
				 struct btrfs_block_rsv *block_rsv)
{
	block_rsv->durable = 1;
	mutex_lock(&fs_info->durable_block_rsv_mutex);
	list_add_tail(&block_rsv->list, &fs_info->durable_block_rsv_list);
	mutex_unlock(&fs_info->durable_block_rsv_mutex);
}

int btrfs_block_rsv_add(struct btrfs_trans_handle *trans,
			struct btrfs_root *root,
			struct btrfs_block_rsv *block_rsv,
			u64 num_bytes)
{
	int ret;

	if (num_bytes == 0)
		return 0;

	ret = reserve_metadata_bytes(trans, root, block_rsv, num_bytes, 1);
	if (!ret) {
		block_rsv_add_bytes(block_rsv, num_bytes, 1);
		return 0;
	}

	return ret;
}

int btrfs_block_rsv_check(struct btrfs_trans_handle *trans,
			  struct btrfs_root *root,
			  struct btrfs_block_rsv *block_rsv,
			  u64 min_reserved, int min_factor)
{
	u64 num_bytes = 0;
	int commit_trans = 0;
	int ret = -ENOSPC;

	if (!block_rsv)
		return 0;

	spin_lock(&block_rsv->lock);
	if (min_factor > 0)
		num_bytes = div_factor(block_rsv->size, min_factor);
	if (min_reserved > num_bytes)
		num_bytes = min_reserved;

	if (block_rsv->reserved >= num_bytes) {
		ret = 0;
	} else {
		num_bytes -= block_rsv->reserved;
		if (block_rsv->durable &&
		    block_rsv->freed[0] + block_rsv->freed[1] >= num_bytes)
			commit_trans = 1;
	}
	spin_unlock(&block_rsv->lock);
	if (!ret)
		return 0;

	if (block_rsv->refill_used) {
		ret = reserve_metadata_bytes(trans, root, block_rsv,
					     num_bytes, 0);
		if (!ret) {
			block_rsv_add_bytes(block_rsv, num_bytes, 0);
			return 0;
		}
	}

	if (commit_trans) {
		if (trans)
			return -EAGAIN;

		trans = btrfs_join_transaction(root, 1);
		BUG_ON(IS_ERR(trans));
		ret = btrfs_commit_transaction(trans, root);
		return 0;
	}

	WARN_ON(1);
	printk(KERN_INFO"block_rsv size %llu reserved %llu freed %llu %llu\n",
		block_rsv->size, block_rsv->reserved,
		block_rsv->freed[0], block_rsv->freed[1]);

	return -ENOSPC;
}

int btrfs_block_rsv_migrate(struct btrfs_block_rsv *src_rsv,
			    struct btrfs_block_rsv *dst_rsv,
			    u64 num_bytes)
{
	return block_rsv_migrate_bytes(src_rsv, dst_rsv, num_bytes);
}

void btrfs_block_rsv_release(struct btrfs_root *root,
			     struct btrfs_block_rsv *block_rsv,
			     u64 num_bytes)
{
	struct btrfs_block_rsv *global_rsv = &root->fs_info->global_block_rsv;
	if (global_rsv->full || global_rsv == block_rsv ||
	    block_rsv->space_info != global_rsv->space_info)
		global_rsv = NULL;
	block_rsv_release_bytes(block_rsv, global_rsv, num_bytes);
}

/*
 * helper to calculate size of global block reservation.
 * the desired value is sum of space used by extent tree,
 * checksum tree and root tree
 */
static u64 calc_global_metadata_size(struct btrfs_fs_info *fs_info)
{
	struct btrfs_space_info *sinfo;
	u64 num_bytes;
	u64 meta_used;
	u64 data_used;
	int csum_size = btrfs_super_csum_size(&fs_info->super_copy);
#if 0
	/*
	 * per tree used space accounting can be inaccuracy, so we
	 * can't rely on it.
	 */
	spin_lock(&fs_info->extent_root->accounting_lock);
	num_bytes = btrfs_root_used(&fs_info->extent_root->root_item);
	spin_unlock(&fs_info->extent_root->accounting_lock);

	spin_lock(&fs_info->csum_root->accounting_lock);
	num_bytes += btrfs_root_used(&fs_info->csum_root->root_item);
	spin_unlock(&fs_info->csum_root->accounting_lock);

	spin_lock(&fs_info->tree_root->accounting_lock);
	num_bytes += btrfs_root_used(&fs_info->tree_root->root_item);
	spin_unlock(&fs_info->tree_root->accounting_lock);
#endif
	sinfo = __find_space_info(fs_info, BTRFS_BLOCK_GROUP_DATA);
	spin_lock(&sinfo->lock);
	data_used = sinfo->bytes_used;
	spin_unlock(&sinfo->lock);

	sinfo = __find_space_info(fs_info, BTRFS_BLOCK_GROUP_METADATA);
	spin_lock(&sinfo->lock);
	if (sinfo->flags & BTRFS_BLOCK_GROUP_DATA)
		data_used = 0;
	meta_used = sinfo->bytes_used;
	spin_unlock(&sinfo->lock);

	num_bytes = (data_used >> fs_info->sb->s_blocksize_bits) *
		    csum_size * 2;
	num_bytes += div64_u64(data_used + meta_used, 50);

	if (num_bytes * 3 > meta_used)
		num_bytes = div64_u64(meta_used, 3);

	return ALIGN(num_bytes, fs_info->extent_root->leafsize << 10);
}

static void update_global_block_rsv(struct btrfs_fs_info *fs_info)
{
	struct btrfs_block_rsv *block_rsv = &fs_info->global_block_rsv;
	struct btrfs_space_info *sinfo = block_rsv->space_info;
	u64 num_bytes;

	num_bytes = calc_global_metadata_size(fs_info);

	spin_lock(&block_rsv->lock);
	spin_lock(&sinfo->lock);

	block_rsv->size = num_bytes;

	num_bytes = sinfo->bytes_used + sinfo->bytes_pinned +
		    sinfo->bytes_reserved + sinfo->bytes_readonly +
		    sinfo->bytes_may_use;

	if (sinfo->total_bytes > num_bytes) {
		num_bytes = sinfo->total_bytes - num_bytes;
		block_rsv->reserved += num_bytes;
		sinfo->bytes_reserved += num_bytes;
	}

	if (block_rsv->reserved >= block_rsv->size) {
		num_bytes = block_rsv->reserved - block_rsv->size;
		sinfo->bytes_reserved -= num_bytes;
		block_rsv->reserved = block_rsv->size;
		block_rsv->full = 1;
	}
#if 0
	printk(KERN_INFO"global block rsv size %llu reserved %llu\n",
		block_rsv->size, block_rsv->reserved);
#endif
	spin_unlock(&sinfo->lock);
	spin_unlock(&block_rsv->lock);
}

static void init_global_block_rsv(struct btrfs_fs_info *fs_info)
{
	struct btrfs_space_info *space_info;

	space_info = __find_space_info(fs_info, BTRFS_BLOCK_GROUP_SYSTEM);
	fs_info->chunk_block_rsv.space_info = space_info;
	fs_info->chunk_block_rsv.priority = 10;

	space_info = __find_space_info(fs_info, BTRFS_BLOCK_GROUP_METADATA);
	fs_info->global_block_rsv.space_info = space_info;
	fs_info->global_block_rsv.priority = 10;
	fs_info->global_block_rsv.refill_used = 1;
	fs_info->delalloc_block_rsv.space_info = space_info;
	fs_info->trans_block_rsv.space_info = space_info;
	fs_info->empty_block_rsv.space_info = space_info;
	fs_info->empty_block_rsv.priority = 10;

	fs_info->extent_root->block_rsv = &fs_info->global_block_rsv;
	fs_info->csum_root->block_rsv = &fs_info->global_block_rsv;
	fs_info->dev_root->block_rsv = &fs_info->global_block_rsv;
	fs_info->tree_root->block_rsv = &fs_info->global_block_rsv;
	fs_info->chunk_root->block_rsv = &fs_info->chunk_block_rsv;

	btrfs_add_durable_block_rsv(fs_info, &fs_info->global_block_rsv);

	btrfs_add_durable_block_rsv(fs_info, &fs_info->delalloc_block_rsv);

	update_global_block_rsv(fs_info);
}

static void release_global_block_rsv(struct btrfs_fs_info *fs_info)
{
	block_rsv_release_bytes(&fs_info->global_block_rsv, NULL, (u64)-1);
	WARN_ON(fs_info->delalloc_block_rsv.size > 0);
	WARN_ON(fs_info->delalloc_block_rsv.reserved > 0);
	WARN_ON(fs_info->trans_block_rsv.size > 0);
	WARN_ON(fs_info->trans_block_rsv.reserved > 0);
	WARN_ON(fs_info->chunk_block_rsv.size > 0);
	WARN_ON(fs_info->chunk_block_rsv.reserved > 0);
}

static u64 calc_trans_metadata_size(struct btrfs_root *root, int num_items)
{
	return (root->leafsize + root->nodesize * (BTRFS_MAX_LEVEL - 1)) *
		3 * num_items;
}

int btrfs_trans_reserve_metadata(struct btrfs_trans_handle *trans,
				 struct btrfs_root *root,
				 int num_items)
{
	u64 num_bytes;
	int ret;

	if (num_items == 0 || root->fs_info->chunk_root == root)
		return 0;

	num_bytes = calc_trans_metadata_size(root, num_items);
	ret = btrfs_block_rsv_add(trans, root, &root->fs_info->trans_block_rsv,
				  num_bytes);
	if (!ret) {
		trans->bytes_reserved += num_bytes;
		trans->block_rsv = &root->fs_info->trans_block_rsv;
	}
	return ret;
}

void btrfs_trans_release_metadata(struct btrfs_trans_handle *trans,
				  struct btrfs_root *root)
{
	if (!trans->bytes_reserved)
		return;

	BUG_ON(trans->block_rsv != &root->fs_info->trans_block_rsv);
	btrfs_block_rsv_release(root, trans->block_rsv,
				trans->bytes_reserved);
	trans->bytes_reserved = 0;
}

int btrfs_orphan_reserve_metadata(struct btrfs_trans_handle *trans,
				  struct inode *inode)
{
	struct btrfs_root *root = BTRFS_I(inode)->root;
	struct btrfs_block_rsv *src_rsv = get_block_rsv(trans, root);
	struct btrfs_block_rsv *dst_rsv = root->orphan_block_rsv;

	/*
	 * one for deleting orphan item, one for updating inode and
	 * two for calling btrfs_truncate_inode_items.
	 *
	 * btrfs_truncate_inode_items is a delete operation, it frees
	 * more space than it uses in most cases. So two units of
	 * metadata space should be enough for calling it many times.
	 * If all of the metadata space is used, we can commit
	 * transaction and use space it freed.
	 */
	u64 num_bytes = calc_trans_metadata_size(root, 4);
	return block_rsv_migrate_bytes(src_rsv, dst_rsv, num_bytes);
}

void btrfs_orphan_release_metadata(struct inode *inode)
{
	struct btrfs_root *root = BTRFS_I(inode)->root;
	u64 num_bytes = calc_trans_metadata_size(root, 4);
	btrfs_block_rsv_release(root, root->orphan_block_rsv, num_bytes);
}

int btrfs_snap_reserve_metadata(struct btrfs_trans_handle *trans,
				struct btrfs_pending_snapshot *pending)
{
	struct btrfs_root *root = pending->root;
	struct btrfs_block_rsv *src_rsv = get_block_rsv(trans, root);
	struct btrfs_block_rsv *dst_rsv = &pending->block_rsv;
	/*
	 * two for root back/forward refs, two for directory entries
	 * and one for root of the snapshot.
	 */
	u64 num_bytes = calc_trans_metadata_size(root, 5);
	dst_rsv->space_info = src_rsv->space_info;
	return block_rsv_migrate_bytes(src_rsv, dst_rsv, num_bytes);
}

static u64 calc_csum_metadata_size(struct inode *inode, u64 num_bytes)
{
	return num_bytes >>= 3;
}

int btrfs_delalloc_reserve_metadata(struct inode *inode, u64 num_bytes)
{
	struct btrfs_root *root = BTRFS_I(inode)->root;
	struct btrfs_block_rsv *block_rsv = &root->fs_info->delalloc_block_rsv;
	u64 to_reserve;
	int nr_extents;
	int ret;

	if (btrfs_transaction_in_commit(root->fs_info))
		schedule_timeout(1);

	num_bytes = ALIGN(num_bytes, root->sectorsize);

	spin_lock(&BTRFS_I(inode)->accounting_lock);
	nr_extents = atomic_read(&BTRFS_I(inode)->outstanding_extents) + 1;
	if (nr_extents > BTRFS_I(inode)->reserved_extents) {
		nr_extents -= BTRFS_I(inode)->reserved_extents;
		to_reserve = calc_trans_metadata_size(root, nr_extents);
	} else {
		nr_extents = 0;
		to_reserve = 0;
	}
	spin_unlock(&BTRFS_I(inode)->accounting_lock);

	to_reserve += calc_csum_metadata_size(inode, num_bytes);
	ret = reserve_metadata_bytes(NULL, root, block_rsv, to_reserve, 1);
	if (ret)
		return ret;

	spin_lock(&BTRFS_I(inode)->accounting_lock);
	BTRFS_I(inode)->reserved_extents += nr_extents;
	atomic_inc(&BTRFS_I(inode)->outstanding_extents);
	spin_unlock(&BTRFS_I(inode)->accounting_lock);

	block_rsv_add_bytes(block_rsv, to_reserve, 1);

	if (block_rsv->size > 512 * 1024 * 1024)
		shrink_delalloc(NULL, root, to_reserve, 0);

	return 0;
}

void btrfs_delalloc_release_metadata(struct inode *inode, u64 num_bytes)
{
	struct btrfs_root *root = BTRFS_I(inode)->root;
	u64 to_free;
	int nr_extents;

	num_bytes = ALIGN(num_bytes, root->sectorsize);
	atomic_dec(&BTRFS_I(inode)->outstanding_extents);

	spin_lock(&BTRFS_I(inode)->accounting_lock);
	nr_extents = atomic_read(&BTRFS_I(inode)->outstanding_extents);
	if (nr_extents < BTRFS_I(inode)->reserved_extents) {
		nr_extents = BTRFS_I(inode)->reserved_extents - nr_extents;
		BTRFS_I(inode)->reserved_extents -= nr_extents;
	} else {
		nr_extents = 0;
	}
	spin_unlock(&BTRFS_I(inode)->accounting_lock);

	to_free = calc_csum_metadata_size(inode, num_bytes);
	if (nr_extents > 0)
		to_free += calc_trans_metadata_size(root, nr_extents);

	btrfs_block_rsv_release(root, &root->fs_info->delalloc_block_rsv,
				to_free);
}

int btrfs_delalloc_reserve_space(struct inode *inode, u64 num_bytes)
{
	int ret;

	ret = btrfs_check_data_free_space(inode, num_bytes);
	if (ret)
		return ret;

	ret = btrfs_delalloc_reserve_metadata(inode, num_bytes);
	if (ret) {
		btrfs_free_reserved_data_space(inode, num_bytes);
		return ret;
	}

	return 0;
}

void btrfs_delalloc_release_space(struct inode *inode, u64 num_bytes)
{
	btrfs_delalloc_release_metadata(inode, num_bytes);
	btrfs_free_reserved_data_space(inode, num_bytes);
}

static int update_block_group(struct btrfs_trans_handle *trans,
			      struct btrfs_root *root,
			      u64 bytenr, u64 num_bytes, int alloc)
{
	struct btrfs_block_group_cache *cache = NULL;
	struct btrfs_fs_info *info = root->fs_info;
	u64 total = num_bytes;
	u64 old_val;
	u64 byte_in_group;
	int factor;

	/* block accounting for super block */
	spin_lock(&info->delalloc_lock);
	old_val = btrfs_super_bytes_used(&info->super_copy);
	if (alloc)
		old_val += num_bytes;
	else
		old_val -= num_bytes;
	btrfs_set_super_bytes_used(&info->super_copy, old_val);
	spin_unlock(&info->delalloc_lock);

	while (total) {
		cache = btrfs_lookup_block_group(info, bytenr);
		if (!cache)
			return -1;
		if (cache->flags & (BTRFS_BLOCK_GROUP_DUP |
				    BTRFS_BLOCK_GROUP_RAID1 |
				    BTRFS_BLOCK_GROUP_RAID10))
			factor = 2;
		else
			factor = 1;
		/*
		 * If this block group has free space cache written out, we
		 * need to make sure to load it if we are removing space.  This
		 * is because we need the unpinning stage to actually add the
		 * space back to the block group, otherwise we will leak space.
		 */
		if (!alloc && cache->cached == BTRFS_CACHE_NO)
			cache_block_group(cache, trans, 1);

		byte_in_group = bytenr - cache->key.objectid;
		WARN_ON(byte_in_group > cache->key.offset);

		spin_lock(&cache->space_info->lock);
		spin_lock(&cache->lock);

		if (btrfs_super_cache_generation(&info->super_copy) != 0 &&
		    cache->disk_cache_state < BTRFS_DC_CLEAR)
			cache->disk_cache_state = BTRFS_DC_CLEAR;

		cache->dirty = 1;
		old_val = btrfs_block_group_used(&cache->item);
		num_bytes = min(total, cache->key.offset - byte_in_group);
		if (alloc) {
			old_val += num_bytes;
			btrfs_set_block_group_used(&cache->item, old_val);
			cache->reserved -= num_bytes;
			cache->space_info->bytes_reserved -= num_bytes;
			cache->space_info->bytes_used += num_bytes;
			cache->space_info->disk_used += num_bytes * factor;
			spin_unlock(&cache->lock);
			spin_unlock(&cache->space_info->lock);
		} else {
			old_val -= num_bytes;
			btrfs_set_block_group_used(&cache->item, old_val);
			cache->pinned += num_bytes;
			cache->space_info->bytes_pinned += num_bytes;
			cache->space_info->bytes_used -= num_bytes;
			cache->space_info->disk_used -= num_bytes * factor;
			spin_unlock(&cache->lock);
			spin_unlock(&cache->space_info->lock);

			set_extent_dirty(info->pinned_extents,
					 bytenr, bytenr + num_bytes - 1,
					 GFP_NOFS | __GFP_NOFAIL);
		}
		btrfs_put_block_group(cache);
		total -= num_bytes;
		bytenr += num_bytes;
	}
	return 0;
}

static u64 first_logical_byte(struct btrfs_root *root, u64 search_start)
{
	struct btrfs_block_group_cache *cache;
	u64 bytenr;

	cache = btrfs_lookup_first_block_group(root->fs_info, search_start);
	if (!cache)
		return 0;

	bytenr = cache->key.objectid;
	btrfs_put_block_group(cache);

	return bytenr;
}

static int pin_down_extent(struct btrfs_root *root,
			   struct btrfs_block_group_cache *cache,
			   u64 bytenr, u64 num_bytes, int reserved)
{
	spin_lock(&cache->space_info->lock);
	spin_lock(&cache->lock);
	cache->pinned += num_bytes;
	cache->space_info->bytes_pinned += num_bytes;
	if (reserved) {
		cache->reserved -= num_bytes;
		cache->space_info->bytes_reserved -= num_bytes;
	}
	spin_unlock(&cache->lock);
	spin_unlock(&cache->space_info->lock);

	set_extent_dirty(root->fs_info->pinned_extents, bytenr,
			 bytenr + num_bytes - 1, GFP_NOFS | __GFP_NOFAIL);
	return 0;
}

/*
 * this function must be called within transaction
 */
int btrfs_pin_extent(struct btrfs_root *root,
		     u64 bytenr, u64 num_bytes, int reserved)
{
	struct btrfs_block_group_cache *cache;

	cache = btrfs_lookup_block_group(root->fs_info, bytenr);
	BUG_ON(!cache);

	pin_down_extent(root, cache, bytenr, num_bytes, reserved);

	btrfs_put_block_group(cache);
	return 0;
}

/*
 * update size of reserved extents. this function may return -EAGAIN
 * if 'reserve' is true or 'sinfo' is false.
 */
static int update_reserved_bytes(struct btrfs_block_group_cache *cache,
				 u64 num_bytes, int reserve, int sinfo)
{
	int ret = 0;
	if (sinfo) {
		struct btrfs_space_info *space_info = cache->space_info;
		spin_lock(&space_info->lock);
		spin_lock(&cache->lock);
		if (reserve) {
			if (cache->ro) {
				ret = -EAGAIN;
			} else {
				cache->reserved += num_bytes;
				space_info->bytes_reserved += num_bytes;
			}
		} else {
			if (cache->ro)
				space_info->bytes_readonly += num_bytes;
			cache->reserved -= num_bytes;
			space_info->bytes_reserved -= num_bytes;
		}
		spin_unlock(&cache->lock);
		spin_unlock(&space_info->lock);
	} else {
		spin_lock(&cache->lock);
		if (cache->ro) {
			ret = -EAGAIN;
		} else {
			if (reserve)
				cache->reserved += num_bytes;
			else
				cache->reserved -= num_bytes;
		}
		spin_unlock(&cache->lock);
	}
	return ret;
}

int btrfs_prepare_extent_commit(struct btrfs_trans_handle *trans,
				struct btrfs_root *root)
{
	struct btrfs_fs_info *fs_info = root->fs_info;
	struct btrfs_caching_control *next;
	struct btrfs_caching_control *caching_ctl;
	struct btrfs_block_group_cache *cache;

	down_write(&fs_info->extent_commit_sem);

	list_for_each_entry_safe(caching_ctl, next,
				 &fs_info->caching_block_groups, list) {
		cache = caching_ctl->block_group;
		if (block_group_cache_done(cache)) {
			cache->last_byte_to_unpin = (u64)-1;
			list_del_init(&caching_ctl->list);
			put_caching_control(caching_ctl);
		} else {
			cache->last_byte_to_unpin = caching_ctl->progress;
		}
	}

	if (fs_info->pinned_extents == &fs_info->freed_extents[0])
		fs_info->pinned_extents = &fs_info->freed_extents[1];
	else
		fs_info->pinned_extents = &fs_info->freed_extents[0];

	up_write(&fs_info->extent_commit_sem);

	update_global_block_rsv(fs_info);
	return 0;
}

static int unpin_extent_range(struct btrfs_root *root, u64 start, u64 end)
{
	struct btrfs_fs_info *fs_info = root->fs_info;
	struct btrfs_block_group_cache *cache = NULL;
	u64 len;

	while (start <= end) {
		if (!cache ||
		    start >= cache->key.objectid + cache->key.offset) {
			if (cache)
				btrfs_put_block_group(cache);
			cache = btrfs_lookup_block_group(fs_info, start);
			BUG_ON(!cache);
		}

		len = cache->key.objectid + cache->key.offset - start;
		len = min(len, end + 1 - start);

		if (start < cache->last_byte_to_unpin) {
			len = min(len, cache->last_byte_to_unpin - start);
			btrfs_add_free_space(cache, start, len);
		}

		start += len;

		spin_lock(&cache->space_info->lock);
		spin_lock(&cache->lock);
		cache->pinned -= len;
		cache->space_info->bytes_pinned -= len;
		if (cache->ro) {
			cache->space_info->bytes_readonly += len;
		} else if (cache->reserved_pinned > 0) {
			len = min(len, cache->reserved_pinned);
			cache->reserved_pinned -= len;
			cache->space_info->bytes_reserved += len;
		}
		spin_unlock(&cache->lock);
		spin_unlock(&cache->space_info->lock);
	}

	if (cache)
		btrfs_put_block_group(cache);
	return 0;
}

int btrfs_finish_extent_commit(struct btrfs_trans_handle *trans,
			       struct btrfs_root *root)
{
	struct btrfs_fs_info *fs_info = root->fs_info;
	struct extent_io_tree *unpin;
	struct btrfs_block_rsv *block_rsv;
	struct btrfs_block_rsv *next_rsv;
	u64 start;
	u64 end;
	int idx;
	int ret;

	if (fs_info->pinned_extents == &fs_info->freed_extents[0])
		unpin = &fs_info->freed_extents[1];
	else
		unpin = &fs_info->freed_extents[0];

	while (1) {
		ret = find_first_extent_bit(unpin, 0, &start, &end,
					    EXTENT_DIRTY);
		if (ret)
			break;

		ret = btrfs_discard_extent(root, start, end + 1 - start);

		clear_extent_dirty(unpin, start, end, GFP_NOFS);
		unpin_extent_range(root, start, end);
		cond_resched();
	}

	mutex_lock(&fs_info->durable_block_rsv_mutex);
	list_for_each_entry_safe(block_rsv, next_rsv,
				 &fs_info->durable_block_rsv_list, list) {

		idx = trans->transid & 0x1;
		if (block_rsv->freed[idx] > 0) {
			block_rsv_add_bytes(block_rsv,
					    block_rsv->freed[idx], 0);
			block_rsv->freed[idx] = 0;
		}
		if (atomic_read(&block_rsv->usage) == 0) {
			btrfs_block_rsv_release(root, block_rsv, (u64)-1);

			if (block_rsv->freed[0] == 0 &&
			    block_rsv->freed[1] == 0) {
				list_del_init(&block_rsv->list);
				kfree(block_rsv);
			}
		} else {
			btrfs_block_rsv_release(root, block_rsv, 0);
		}
	}
	mutex_unlock(&fs_info->durable_block_rsv_mutex);

	return 0;
}

static int __btrfs_free_extent(struct btrfs_trans_handle *trans,
				struct btrfs_root *root,
				u64 bytenr, u64 num_bytes, u64 parent,
				u64 root_objectid, u64 owner_objectid,
				u64 owner_offset, int refs_to_drop,
				struct btrfs_delayed_extent_op *extent_op)
{
	struct btrfs_key key;
	struct btrfs_path *path;
	struct btrfs_fs_info *info = root->fs_info;
	struct btrfs_root *extent_root = info->extent_root;
	struct extent_buffer *leaf;
	struct btrfs_extent_item *ei;
	struct btrfs_extent_inline_ref *iref;
	int ret;
	int is_data;
	int extent_slot = 0;
	int found_extent = 0;
	int num_to_del = 1;
	u32 item_size;
	u64 refs;

	path = btrfs_alloc_path();
	if (!path)
		return -ENOMEM;

	path->reada = 1;
	path->leave_spinning = 1;

	is_data = owner_objectid >= BTRFS_FIRST_FREE_OBJECTID;
	BUG_ON(!is_data && refs_to_drop != 1);

	ret = lookup_extent_backref(trans, extent_root, path, &iref,
				    bytenr, num_bytes, parent,
				    root_objectid, owner_objectid,
				    owner_offset);
	if (ret == 0) {
		extent_slot = path->slots[0];
		while (extent_slot >= 0) {
			btrfs_item_key_to_cpu(path->nodes[0], &key,
					      extent_slot);
			if (key.objectid != bytenr)
				break;
			if (key.type == BTRFS_EXTENT_ITEM_KEY &&
			    key.offset == num_bytes) {
				found_extent = 1;
				break;
			}
			if (path->slots[0] - extent_slot > 5)
				break;
			extent_slot--;
		}
#ifdef BTRFS_COMPAT_EXTENT_TREE_V0
		item_size = btrfs_item_size_nr(path->nodes[0], extent_slot);
		if (found_extent && item_size < sizeof(*ei))
			found_extent = 0;
#endif
		if (!found_extent) {
			BUG_ON(iref);
			ret = remove_extent_backref(trans, extent_root, path,
						    NULL, refs_to_drop,
						    is_data);
			BUG_ON(ret);
			btrfs_release_path(extent_root, path);
			path->leave_spinning = 1;

			key.objectid = bytenr;
			key.type = BTRFS_EXTENT_ITEM_KEY;
			key.offset = num_bytes;

			ret = btrfs_search_slot(trans, extent_root,
						&key, path, -1, 1);
			if (ret) {
				printk(KERN_ERR "umm, got %d back from search"
				       ", was looking for %llu\n", ret,
				       (unsigned long long)bytenr);
				btrfs_print_leaf(extent_root, path->nodes[0]);
			}
			BUG_ON(ret);
			extent_slot = path->slots[0];
		}
	} else {
		btrfs_print_leaf(extent_root, path->nodes[0]);
		WARN_ON(1);
		printk(KERN_ERR "btrfs unable to find ref byte nr %llu "
		       "parent %llu root %llu  owner %llu offset %llu\n",
		       (unsigned long long)bytenr,
		       (unsigned long long)parent,
		       (unsigned long long)root_objectid,
		       (unsigned long long)owner_objectid,
		       (unsigned long long)owner_offset);
	}

	leaf = path->nodes[0];
	item_size = btrfs_item_size_nr(leaf, extent_slot);
#ifdef BTRFS_COMPAT_EXTENT_TREE_V0
	if (item_size < sizeof(*ei)) {
		BUG_ON(found_extent || extent_slot != path->slots[0]);
		ret = convert_extent_item_v0(trans, extent_root, path,
					     owner_objectid, 0);
		BUG_ON(ret < 0);

		btrfs_release_path(extent_root, path);
		path->leave_spinning = 1;

		key.objectid = bytenr;
		key.type = BTRFS_EXTENT_ITEM_KEY;
		key.offset = num_bytes;

		ret = btrfs_search_slot(trans, extent_root, &key, path,
					-1, 1);
		if (ret) {
			printk(KERN_ERR "umm, got %d back from search"
			       ", was looking for %llu\n", ret,
			       (unsigned long long)bytenr);
			btrfs_print_leaf(extent_root, path->nodes[0]);
		}
		BUG_ON(ret);
		extent_slot = path->slots[0];
		leaf = path->nodes[0];
		item_size = btrfs_item_size_nr(leaf, extent_slot);
	}
#endif
	BUG_ON(item_size < sizeof(*ei));
	ei = btrfs_item_ptr(leaf, extent_slot,
			    struct btrfs_extent_item);
	if (owner_objectid < BTRFS_FIRST_FREE_OBJECTID) {
		struct btrfs_tree_block_info *bi;
		BUG_ON(item_size < sizeof(*ei) + sizeof(*bi));
		bi = (struct btrfs_tree_block_info *)(ei + 1);
		WARN_ON(owner_objectid != btrfs_tree_block_level(leaf, bi));
	}

	refs = btrfs_extent_refs(leaf, ei);
	BUG_ON(refs < refs_to_drop);
	refs -= refs_to_drop;

	if (refs > 0) {
		if (extent_op)
			__run_delayed_extent_op(extent_op, leaf, ei);
		/*
		 * In the case of inline back ref, reference count will
		 * be updated by remove_extent_backref
		 */
		if (iref) {
			BUG_ON(!found_extent);
		} else {
			btrfs_set_extent_refs(leaf, ei, refs);
			btrfs_mark_buffer_dirty(leaf);
		}
		if (found_extent) {
			ret = remove_extent_backref(trans, extent_root, path,
						    iref, refs_to_drop,
						    is_data);
			BUG_ON(ret);
		}
	} else {
		if (found_extent) {
			BUG_ON(is_data && refs_to_drop !=
			       extent_data_ref_count(root, path, iref));
			if (iref) {
				BUG_ON(path->slots[0] != extent_slot);
			} else {
				BUG_ON(path->slots[0] != extent_slot + 1);
				path->slots[0] = extent_slot;
				num_to_del = 2;
			}
		}

		ret = btrfs_del_items(trans, extent_root, path, path->slots[0],
				      num_to_del);
		BUG_ON(ret);
		btrfs_release_path(extent_root, path);

		if (is_data) {
			ret = btrfs_del_csums(trans, root, bytenr, num_bytes);
			BUG_ON(ret);
		} else {
			invalidate_mapping_pages(info->btree_inode->i_mapping,
			     bytenr >> PAGE_CACHE_SHIFT,
			     (bytenr + num_bytes - 1) >> PAGE_CACHE_SHIFT);
		}

		ret = update_block_group(trans, root, bytenr, num_bytes, 0);
		BUG_ON(ret);
	}
	btrfs_free_path(path);
	return ret;
}

/*
 * when we free an block, it is possible (and likely) that we free the last
 * delayed ref for that extent as well.  This searches the delayed ref tree for
 * a given extent, and if there are no other delayed refs to be processed, it
 * removes it from the tree.
 */
static noinline int check_ref_cleanup(struct btrfs_trans_handle *trans,
				      struct btrfs_root *root, u64 bytenr)
{
	struct btrfs_delayed_ref_head *head;
	struct btrfs_delayed_ref_root *delayed_refs;
	struct btrfs_delayed_ref_node *ref;
	struct rb_node *node;
	int ret = 0;

	delayed_refs = &trans->transaction->delayed_refs;
	spin_lock(&delayed_refs->lock);
	head = btrfs_find_delayed_ref_head(trans, bytenr);
	if (!head)
		goto out;

	node = rb_prev(&head->node.rb_node);
	if (!node)
		goto out;

	ref = rb_entry(node, struct btrfs_delayed_ref_node, rb_node);

	/* there are still entries for this ref, we can't drop it */
	if (ref->bytenr == bytenr)
		goto out;

	if (head->extent_op) {
		if (!head->must_insert_reserved)
			goto out;
		kfree(head->extent_op);
		head->extent_op = NULL;
	}

	/*
	 * waiting for the lock here would deadlock.  If someone else has it
	 * locked they are already in the process of dropping it anyway
	 */
	if (!mutex_trylock(&head->mutex))
		goto out;

	/*
	 * at this point we have a head with no other entries.  Go
	 * ahead and process it.
	 */
	head->node.in_tree = 0;
	rb_erase(&head->node.rb_node, &delayed_refs->root);

	delayed_refs->num_entries--;

	/*
	 * we don't take a ref on the node because we're removing it from the
	 * tree, so we just steal the ref the tree was holding.
	 */
	delayed_refs->num_heads--;
	if (list_empty(&head->cluster))
		delayed_refs->num_heads_ready--;

	list_del_init(&head->cluster);
	spin_unlock(&delayed_refs->lock);

	BUG_ON(head->extent_op);
	if (head->must_insert_reserved)
		ret = 1;

	mutex_unlock(&head->mutex);
	btrfs_put_delayed_ref(&head->node);
	return ret;
out:
	spin_unlock(&delayed_refs->lock);
	return 0;
}

void btrfs_free_tree_block(struct btrfs_trans_handle *trans,
			   struct btrfs_root *root,
			   struct extent_buffer *buf,
			   u64 parent, int last_ref)
{
	struct btrfs_block_rsv *block_rsv;
	struct btrfs_block_group_cache *cache = NULL;
	int ret;

	if (root->root_key.objectid != BTRFS_TREE_LOG_OBJECTID) {
		ret = btrfs_add_delayed_tree_ref(trans, buf->start, buf->len,
						parent, root->root_key.objectid,
						btrfs_header_level(buf),
						BTRFS_DROP_DELAYED_REF, NULL);
		BUG_ON(ret);
	}

	if (!last_ref)
		return;

	block_rsv = get_block_rsv(trans, root);
	cache = btrfs_lookup_block_group(root->fs_info, buf->start);
	if (block_rsv->space_info != cache->space_info)
		goto out;

	if (btrfs_header_generation(buf) == trans->transid) {
		if (root->root_key.objectid != BTRFS_TREE_LOG_OBJECTID) {
			ret = check_ref_cleanup(trans, root, buf->start);
			if (!ret)
				goto pin;
		}

		if (btrfs_header_flag(buf, BTRFS_HEADER_FLAG_WRITTEN)) {
			pin_down_extent(root, cache, buf->start, buf->len, 1);
			goto pin;
		}

		WARN_ON(test_bit(EXTENT_BUFFER_DIRTY, &buf->bflags));

		btrfs_add_free_space(cache, buf->start, buf->len);
		ret = update_reserved_bytes(cache, buf->len, 0, 0);
		if (ret == -EAGAIN) {
			/* block group became read-only */
			update_reserved_bytes(cache, buf->len, 0, 1);
			goto out;
		}

		ret = 1;
		spin_lock(&block_rsv->lock);
		if (block_rsv->reserved < block_rsv->size) {
			block_rsv->reserved += buf->len;
			ret = 0;
		}
		spin_unlock(&block_rsv->lock);

		if (ret) {
			spin_lock(&cache->space_info->lock);
			cache->space_info->bytes_reserved -= buf->len;
			spin_unlock(&cache->space_info->lock);
		}
		goto out;
	}
pin:
	if (block_rsv->durable && !cache->ro) {
		ret = 0;
		spin_lock(&cache->lock);
		if (!cache->ro) {
			cache->reserved_pinned += buf->len;
			ret = 1;
		}
		spin_unlock(&cache->lock);

		if (ret) {
			spin_lock(&block_rsv->lock);
			block_rsv->freed[trans->transid & 0x1] += buf->len;
			spin_unlock(&block_rsv->lock);
		}
	}
out:
	btrfs_put_block_group(cache);
}

int btrfs_free_extent(struct btrfs_trans_handle *trans,
		      struct btrfs_root *root,
		      u64 bytenr, u64 num_bytes, u64 parent,
		      u64 root_objectid, u64 owner, u64 offset)
{
	int ret;

	/*
	 * tree log blocks never actually go into the extent allocation
	 * tree, just update pinning info and exit early.
	 */
	if (root_objectid == BTRFS_TREE_LOG_OBJECTID) {
		WARN_ON(owner >= BTRFS_FIRST_FREE_OBJECTID);
		/* unlocks the pinned mutex */
		btrfs_pin_extent(root, bytenr, num_bytes, 1);
		ret = 0;
	} else if (owner < BTRFS_FIRST_FREE_OBJECTID) {
		ret = btrfs_add_delayed_tree_ref(trans, bytenr, num_bytes,
					parent, root_objectid, (int)owner,
					BTRFS_DROP_DELAYED_REF, NULL);
		BUG_ON(ret);
	} else {
		ret = btrfs_add_delayed_data_ref(trans, bytenr, num_bytes,
					parent, root_objectid, owner,
					offset, BTRFS_DROP_DELAYED_REF, NULL);
		BUG_ON(ret);
	}
	return ret;
}

static u64 stripe_align(struct btrfs_root *root, u64 val)
{
	u64 mask = ((u64)root->stripesize - 1);
	u64 ret = (val + mask) & ~mask;
	return ret;
}

/*
 * when we wait for progress in the block group caching, its because
 * our allocation attempt failed at least once.  So, we must sleep
 * and let some progress happen before we try again.
 *
 * This function will sleep at least once waiting for new free space to
 * show up, and then it will check the block group free space numbers
 * for our min num_bytes.  Another option is to have it go ahead
 * and look in the rbtree for a free extent of a given size, but this
 * is a good start.
 */
static noinline int
wait_block_group_cache_progress(struct btrfs_block_group_cache *cache,
				u64 num_bytes)
{
	struct btrfs_caching_control *caching_ctl;
	DEFINE_WAIT(wait);

	caching_ctl = get_caching_control(cache);
	if (!caching_ctl)
		return 0;

	wait_event(caching_ctl->wait, block_group_cache_done(cache) ||
		   (cache->free_space >= num_bytes));

	put_caching_control(caching_ctl);
	return 0;
}

static noinline int
wait_block_group_cache_done(struct btrfs_block_group_cache *cache)
{
	struct btrfs_caching_control *caching_ctl;
	DEFINE_WAIT(wait);

	caching_ctl = get_caching_control(cache);
	if (!caching_ctl)
		return 0;

	wait_event(caching_ctl->wait, block_group_cache_done(cache));

	put_caching_control(caching_ctl);
	return 0;
}

static int get_block_group_index(struct btrfs_block_group_cache *cache)
{
	int index;
	if (cache->flags & BTRFS_BLOCK_GROUP_RAID10)
		index = 0;
	else if (cache->flags & BTRFS_BLOCK_GROUP_RAID1)
		index = 1;
	else if (cache->flags & BTRFS_BLOCK_GROUP_DUP)
		index = 2;
	else if (cache->flags & BTRFS_BLOCK_GROUP_RAID0)
		index = 3;
	else
		index = 4;
	return index;
}

enum btrfs_loop_type {
	LOOP_FIND_IDEAL = 0,
	LOOP_CACHING_NOWAIT = 1,
	LOOP_CACHING_WAIT = 2,
	LOOP_ALLOC_CHUNK = 3,
	LOOP_NO_EMPTY_SIZE = 4,
};

/*
 * walks the btree of allocated extents and find a hole of a given size.
 * The key ins is changed to record the hole:
 * ins->objectid == block start
 * ins->flags = BTRFS_EXTENT_ITEM_KEY
 * ins->offset == number of blocks
 * Any available blocks before search_start are skipped.
 */
static noinline int find_free_extent(struct btrfs_trans_handle *trans,
				     struct btrfs_root *orig_root,
				     u64 num_bytes, u64 empty_size,
				     u64 search_start, u64 search_end,
				     u64 hint_byte, struct btrfs_key *ins,
				     int data)
{
	int ret = 0;
	struct btrfs_root *root = orig_root->fs_info->extent_root;
	struct btrfs_free_cluster *last_ptr = NULL;
	struct btrfs_block_group_cache *block_group = NULL;
	int empty_cluster = 2 * 1024 * 1024;
	int allowed_chunk_alloc = 0;
	int done_chunk_alloc = 0;
	struct btrfs_space_info *space_info;
	int last_ptr_loop = 0;
	int loop = 0;
	int index = 0;
	bool found_uncached_bg = false;
	bool failed_cluster_refill = false;
	bool failed_alloc = false;
	bool use_cluster = true;
	u64 ideal_cache_percent = 0;
	u64 ideal_cache_offset = 0;

	WARN_ON(num_bytes < root->sectorsize);
	btrfs_set_key_type(ins, BTRFS_EXTENT_ITEM_KEY);
	ins->objectid = 0;
	ins->offset = 0;

	space_info = __find_space_info(root->fs_info, data);
	if (!space_info) {
		printk(KERN_ERR "No space info for %d\n", data);
		return -ENOSPC;
	}

	/*
	 * If the space info is for both data and metadata it means we have a
	 * small filesystem and we can't use the clustering stuff.
	 */
	if (btrfs_mixed_space_info(space_info))
		use_cluster = false;

	if (orig_root->ref_cows || empty_size)
		allowed_chunk_alloc = 1;

	if (data & BTRFS_BLOCK_GROUP_METADATA && use_cluster) {
		last_ptr = &root->fs_info->meta_alloc_cluster;
		if (!btrfs_test_opt(root, SSD))
			empty_cluster = 64 * 1024;
	}

	if ((data & BTRFS_BLOCK_GROUP_DATA) && use_cluster &&
	    btrfs_test_opt(root, SSD)) {
		last_ptr = &root->fs_info->data_alloc_cluster;
	}

	if (last_ptr) {
		spin_lock(&last_ptr->lock);
		if (last_ptr->block_group)
			hint_byte = last_ptr->window_start;
		spin_unlock(&last_ptr->lock);
	}

	search_start = max(search_start, first_logical_byte(root, 0));
	search_start = max(search_start, hint_byte);

	if (!last_ptr)
		empty_cluster = 0;

	if (search_start == hint_byte) {
ideal_cache:
		block_group = btrfs_lookup_block_group(root->fs_info,
						       search_start);
		/*
		 * we don't want to use the block group if it doesn't match our
		 * allocation bits, or if its not cached.
		 *
		 * However if we are re-searching with an ideal block group
		 * picked out then we don't care that the block group is cached.
		 */
		if (block_group && block_group_bits(block_group, data) &&
		    (block_group->cached != BTRFS_CACHE_NO ||
		     search_start == ideal_cache_offset)) {
			down_read(&space_info->groups_sem);
			if (list_empty(&block_group->list) ||
			    block_group->ro) {
				/*
				 * someone is removing this block group,
				 * we can't jump into the have_block_group
				 * target because our list pointers are not
				 * valid
				 */
				btrfs_put_block_group(block_group);
				up_read(&space_info->groups_sem);
			} else {
				index = get_block_group_index(block_group);
				goto have_block_group;
			}
		} else if (block_group) {
			btrfs_put_block_group(block_group);
		}
	}
search:
	down_read(&space_info->groups_sem);
	list_for_each_entry(block_group, &space_info->block_groups[index],
			    list) {
		u64 offset;
		int cached;

		btrfs_get_block_group(block_group);
		search_start = block_group->key.objectid;

have_block_group:
		if (unlikely(block_group->cached == BTRFS_CACHE_NO)) {
			u64 free_percent;

			ret = cache_block_group(block_group, trans, 1);
			if (block_group->cached == BTRFS_CACHE_FINISHED)
				goto have_block_group;

			free_percent = btrfs_block_group_used(&block_group->item);
			free_percent *= 100;
			free_percent = div64_u64(free_percent,
						 block_group->key.offset);
			free_percent = 100 - free_percent;
			if (free_percent > ideal_cache_percent &&
			    likely(!block_group->ro)) {
				ideal_cache_offset = block_group->key.objectid;
				ideal_cache_percent = free_percent;
			}

			/*
			 * We only want to start kthread caching if we are at
			 * the point where we will wait for caching to make
			 * progress, or if our ideal search is over and we've
			 * found somebody to start caching.
			 */
			if (loop > LOOP_CACHING_NOWAIT ||
			    (loop > LOOP_FIND_IDEAL &&
			     atomic_read(&space_info->caching_threads) < 2)) {
				ret = cache_block_group(block_group, trans, 0);
				BUG_ON(ret);
			}
			found_uncached_bg = true;

			/*
			 * If loop is set for cached only, try the next block
			 * group.
			 */
			if (loop == LOOP_FIND_IDEAL)
				goto loop;
		}

		cached = block_group_cache_done(block_group);
		if (unlikely(!cached))
			found_uncached_bg = true;

		if (unlikely(block_group->ro))
			goto loop;

		/*
		 * Ok we want to try and use the cluster allocator, so lets look
		 * there, unless we are on LOOP_NO_EMPTY_SIZE, since we will
		 * have tried the cluster allocator plenty of times at this
		 * point and not have found anything, so we are likely way too
		 * fragmented for the clustering stuff to find anything, so lets
		 * just skip it and let the allocator find whatever block it can
		 * find
		 */
		if (last_ptr && loop < LOOP_NO_EMPTY_SIZE) {
			/*
			 * the refill lock keeps out other
			 * people trying to start a new cluster
			 */
			spin_lock(&last_ptr->refill_lock);
			if (last_ptr->block_group &&
			    (last_ptr->block_group->ro ||
			    !block_group_bits(last_ptr->block_group, data))) {
				offset = 0;
				goto refill_cluster;
			}

			offset = btrfs_alloc_from_cluster(block_group, last_ptr,
						 num_bytes, search_start);
			if (offset) {
				/* we have a block, we're done */
				spin_unlock(&last_ptr->refill_lock);
				goto checks;
			}

			spin_lock(&last_ptr->lock);
			/*
			 * whoops, this cluster doesn't actually point to
			 * this block group.  Get a ref on the block
			 * group is does point to and try again
			 */
			if (!last_ptr_loop && last_ptr->block_group &&
			    last_ptr->block_group != block_group) {

				btrfs_put_block_group(block_group);
				block_group = last_ptr->block_group;
				btrfs_get_block_group(block_group);
				spin_unlock(&last_ptr->lock);
				spin_unlock(&last_ptr->refill_lock);

				last_ptr_loop = 1;
				search_start = block_group->key.objectid;
				/*
				 * we know this block group is properly
				 * in the list because
				 * btrfs_remove_block_group, drops the
				 * cluster before it removes the block
				 * group from the list
				 */
				goto have_block_group;
			}
			spin_unlock(&last_ptr->lock);
refill_cluster:
			/*
			 * this cluster didn't work out, free it and
			 * start over
			 */
			btrfs_return_cluster_to_free_space(NULL, last_ptr);

			last_ptr_loop = 0;

			/* allocate a cluster in this block group */
			ret = btrfs_find_space_cluster(trans, root,
					       block_group, last_ptr,
					       offset, num_bytes,
					       empty_cluster + empty_size);
			if (ret == 0) {
				/*
				 * now pull our allocation out of this
				 * cluster
				 */
				offset = btrfs_alloc_from_cluster(block_group,
						  last_ptr, num_bytes,
						  search_start);
				if (offset) {
					/* we found one, proceed */
					spin_unlock(&last_ptr->refill_lock);
					goto checks;
				}
			} else if (!cached && loop > LOOP_CACHING_NOWAIT
				   && !failed_cluster_refill) {
				spin_unlock(&last_ptr->refill_lock);

				failed_cluster_refill = true;
				wait_block_group_cache_progress(block_group,
				       num_bytes + empty_cluster + empty_size);
				goto have_block_group;
			}

			/*
			 * at this point we either didn't find a cluster
			 * or we weren't able to allocate a block from our
			 * cluster.  Free the cluster we've been trying
			 * to use, and go to the next block group
			 */
			btrfs_return_cluster_to_free_space(NULL, last_ptr);
			spin_unlock(&last_ptr->refill_lock);
			goto loop;
		}

		offset = btrfs_find_space_for_alloc(block_group, search_start,
						    num_bytes, empty_size);
		/*
		 * If we didn't find a chunk, and we haven't failed on this
		 * block group before, and this block group is in the middle of
		 * caching and we are ok with waiting, then go ahead and wait
		 * for progress to be made, and set failed_alloc to true.
		 *
		 * If failed_alloc is true then we've already waited on this
		 * block group once and should move on to the next block group.
		 */
		if (!offset && !failed_alloc && !cached &&
		    loop > LOOP_CACHING_NOWAIT) {
			wait_block_group_cache_progress(block_group,
						num_bytes + empty_size);
			failed_alloc = true;
			goto have_block_group;
		} else if (!offset) {
			goto loop;
		}
checks:
		search_start = stripe_align(root, offset);
		/* move on to the next group */
		if (search_start + num_bytes >= search_end) {
			btrfs_add_free_space(block_group, offset, num_bytes);
			goto loop;
		}

		/* move on to the next group */
		if (search_start + num_bytes >
		    block_group->key.objectid + block_group->key.offset) {
			btrfs_add_free_space(block_group, offset, num_bytes);
			goto loop;
		}

		ins->objectid = search_start;
		ins->offset = num_bytes;

		if (offset < search_start)
			btrfs_add_free_space(block_group, offset,
					     search_start - offset);
		BUG_ON(offset > search_start);

		ret = update_reserved_bytes(block_group, num_bytes, 1,
					    (data & BTRFS_BLOCK_GROUP_DATA));
		if (ret == -EAGAIN) {
			btrfs_add_free_space(block_group, offset, num_bytes);
			goto loop;
		}

		/* we are all good, lets return */
		ins->objectid = search_start;
		ins->offset = num_bytes;

		if (offset < search_start)
			btrfs_add_free_space(block_group, offset,
					     search_start - offset);
		BUG_ON(offset > search_start);
		break;
loop:
		failed_cluster_refill = false;
		failed_alloc = false;
		BUG_ON(index != get_block_group_index(block_group));
		btrfs_put_block_group(block_group);
	}
	up_read(&space_info->groups_sem);

	if (!ins->objectid && ++index < BTRFS_NR_RAID_TYPES)
		goto search;

	/* LOOP_FIND_IDEAL, only search caching/cached bg's, and don't wait for
	 *			for them to make caching progress.  Also
	 *			determine the best possible bg to cache
	 * LOOP_CACHING_NOWAIT, search partially cached block groups, kicking
	 *			caching kthreads as we move along
	 * LOOP_CACHING_WAIT, search everything, and wait if our bg is caching
	 * LOOP_ALLOC_CHUNK, force a chunk allocation and try again
	 * LOOP_NO_EMPTY_SIZE, set empty_size and empty_cluster to 0 and try
	 *			again
	 */
	if (!ins->objectid && loop < LOOP_NO_EMPTY_SIZE &&
	    (found_uncached_bg || empty_size || empty_cluster ||
	     allowed_chunk_alloc)) {
		index = 0;
		if (loop == LOOP_FIND_IDEAL && found_uncached_bg) {
			found_uncached_bg = false;
			loop++;
			if (!ideal_cache_percent &&
			    atomic_read(&space_info->caching_threads))
				goto search;

			/*
			 * 1 of the following 2 things have happened so far
			 *
			 * 1) We found an ideal block group for caching that
			 * is mostly full and will cache quickly, so we might
			 * as well wait for it.
			 *
			 * 2) We searched for cached only and we didn't find
			 * anything, and we didn't start any caching kthreads
			 * either, so chances are we will loop through and
			 * start a couple caching kthreads, and then come back
			 * around and just wait for them.  This will be slower
			 * because we will have 2 caching kthreads reading at
			 * the same time when we could have just started one
			 * and waited for it to get far enough to give us an
			 * allocation, so go ahead and go to the wait caching
			 * loop.
			 */
			loop = LOOP_CACHING_WAIT;
			search_start = ideal_cache_offset;
			ideal_cache_percent = 0;
			goto ideal_cache;
		} else if (loop == LOOP_FIND_IDEAL) {
			/*
			 * Didn't find a uncached bg, wait on anything we find
			 * next.
			 */
			loop = LOOP_CACHING_WAIT;
			goto search;
		}

		if (loop < LOOP_CACHING_WAIT) {
			loop++;
			goto search;
		}

		if (loop == LOOP_ALLOC_CHUNK) {
			empty_size = 0;
			empty_cluster = 0;
		}

		if (allowed_chunk_alloc) {
			ret = do_chunk_alloc(trans, root, num_bytes +
					     2 * 1024 * 1024, data, 1);
			allowed_chunk_alloc = 0;
			done_chunk_alloc = 1;
		} else if (!done_chunk_alloc) {
			space_info->force_alloc = 1;
		}

		if (loop < LOOP_NO_EMPTY_SIZE) {
			loop++;
			goto search;
		}
		ret = -ENOSPC;
	} else if (!ins->objectid) {
		ret = -ENOSPC;
	}

	/* we found what we needed */
	if (ins->objectid) {
		if (!(data & BTRFS_BLOCK_GROUP_DATA))
			trans->block_group = block_group->key.objectid;

		btrfs_put_block_group(block_group);
		ret = 0;
	}

	return ret;
}

static void dump_space_info(struct btrfs_space_info *info, u64 bytes,
			    int dump_block_groups)
{
	struct btrfs_block_group_cache *cache;
	int index = 0;

	spin_lock(&info->lock);
	printk(KERN_INFO "space_info has %llu free, is %sfull\n",
	       (unsigned long long)(info->total_bytes - info->bytes_used -
				    info->bytes_pinned - info->bytes_reserved -
				    info->bytes_readonly),
	       (info->full) ? "" : "not ");
	printk(KERN_INFO "space_info total=%llu, used=%llu, pinned=%llu, "
	       "reserved=%llu, may_use=%llu, readonly=%llu\n",
	       (unsigned long long)info->total_bytes,
	       (unsigned long long)info->bytes_used,
	       (unsigned long long)info->bytes_pinned,
	       (unsigned long long)info->bytes_reserved,
	       (unsigned long long)info->bytes_may_use,
	       (unsigned long long)info->bytes_readonly);
	spin_unlock(&info->lock);

	if (!dump_block_groups)
		return;

	down_read(&info->groups_sem);
again:
	list_for_each_entry(cache, &info->block_groups[index], list) {
		spin_lock(&cache->lock);
		printk(KERN_INFO "block group %llu has %llu bytes, %llu used "
		       "%llu pinned %llu reserved\n",
		       (unsigned long long)cache->key.objectid,
		       (unsigned long long)cache->key.offset,
		       (unsigned long long)btrfs_block_group_used(&cache->item),
		       (unsigned long long)cache->pinned,
		       (unsigned long long)cache->reserved);
		btrfs_dump_free_space(cache, bytes);
		spin_unlock(&cache->lock);
	}
	if (++index < BTRFS_NR_RAID_TYPES)
		goto again;
	up_read(&info->groups_sem);
}

int btrfs_reserve_extent(struct btrfs_trans_handle *trans,
			 struct btrfs_root *root,
			 u64 num_bytes, u64 min_alloc_size,
			 u64 empty_size, u64 hint_byte,
			 u64 search_end, struct btrfs_key *ins,
			 u64 data)
{
	int ret;
	u64 search_start = 0;

	data = btrfs_get_alloc_profile(root, data);
again:
	/*
	 * the only place that sets empty_size is btrfs_realloc_node, which
	 * is not called recursively on allocations
	 */
	if (empty_size || root->ref_cows)
		ret = do_chunk_alloc(trans, root->fs_info->extent_root,
				     num_bytes + 2 * 1024 * 1024, data, 0);

	WARN_ON(num_bytes < root->sectorsize);
	ret = find_free_extent(trans, root, num_bytes, empty_size,
			       search_start, search_end, hint_byte,
			       ins, data);

	if (ret == -ENOSPC && num_bytes > min_alloc_size) {
		num_bytes = num_bytes >> 1;
		num_bytes = num_bytes & ~(root->sectorsize - 1);
		num_bytes = max(num_bytes, min_alloc_size);
		do_chunk_alloc(trans, root->fs_info->extent_root,
			       num_bytes, data, 1);
		goto again;
	}
	if (ret == -ENOSPC) {
		struct btrfs_space_info *sinfo;

		sinfo = __find_space_info(root->fs_info, data);
		printk(KERN_ERR "btrfs allocation failed flags %llu, "
		       "wanted %llu\n", (unsigned long long)data,
		       (unsigned long long)num_bytes);
		dump_space_info(sinfo, num_bytes, 1);
	}

	return ret;
}

int btrfs_free_reserved_extent(struct btrfs_root *root, u64 start, u64 len)
{
	struct btrfs_block_group_cache *cache;
	int ret = 0;

	cache = btrfs_lookup_block_group(root->fs_info, start);
	if (!cache) {
		printk(KERN_ERR "Unable to find block group for %llu\n",
		       (unsigned long long)start);
		return -ENOSPC;
	}

	ret = btrfs_discard_extent(root, start, len);

	btrfs_add_free_space(cache, start, len);
	update_reserved_bytes(cache, len, 0, 1);
	btrfs_put_block_group(cache);

	return ret;
}

static int alloc_reserved_file_extent(struct btrfs_trans_handle *trans,
				      struct btrfs_root *root,
				      u64 parent, u64 root_objectid,
				      u64 flags, u64 owner, u64 offset,
				      struct btrfs_key *ins, int ref_mod)
{
	int ret;
	struct btrfs_fs_info *fs_info = root->fs_info;
	struct btrfs_extent_item *extent_item;
	struct btrfs_extent_inline_ref *iref;
	struct btrfs_path *path;
	struct extent_buffer *leaf;
	int type;
	u32 size;

	if (parent > 0)
		type = BTRFS_SHARED_DATA_REF_KEY;
	else
		type = BTRFS_EXTENT_DATA_REF_KEY;

	size = sizeof(*extent_item) + btrfs_extent_inline_ref_size(type);

	path = btrfs_alloc_path();
	BUG_ON(!path);

	path->leave_spinning = 1;
	ret = btrfs_insert_empty_item(trans, fs_info->extent_root, path,
				      ins, size);
	BUG_ON(ret);

	leaf = path->nodes[0];
	extent_item = btrfs_item_ptr(leaf, path->slots[0],
				     struct btrfs_extent_item);
	btrfs_set_extent_refs(leaf, extent_item, ref_mod);
	btrfs_set_extent_generation(leaf, extent_item, trans->transid);
	btrfs_set_extent_flags(leaf, extent_item,
			       flags | BTRFS_EXTENT_FLAG_DATA);

	iref = (struct btrfs_extent_inline_ref *)(extent_item + 1);
	btrfs_set_extent_inline_ref_type(leaf, iref, type);
	if (parent > 0) {
		struct btrfs_shared_data_ref *ref;
		ref = (struct btrfs_shared_data_ref *)(iref + 1);
		btrfs_set_extent_inline_ref_offset(leaf, iref, parent);
		btrfs_set_shared_data_ref_count(leaf, ref, ref_mod);
	} else {
		struct btrfs_extent_data_ref *ref;
		ref = (struct btrfs_extent_data_ref *)(&iref->offset);
		btrfs_set_extent_data_ref_root(leaf, ref, root_objectid);
		btrfs_set_extent_data_ref_objectid(leaf, ref, owner);
		btrfs_set_extent_data_ref_offset(leaf, ref, offset);
		btrfs_set_extent_data_ref_count(leaf, ref, ref_mod);
	}

	btrfs_mark_buffer_dirty(path->nodes[0]);
	btrfs_free_path(path);

	ret = update_block_group(trans, root, ins->objectid, ins->offset, 1);
	if (ret) {
		printk(KERN_ERR "btrfs update block group failed for %llu "
		       "%llu\n", (unsigned long long)ins->objectid,
		       (unsigned long long)ins->offset);
		BUG();
	}
	return ret;
}

static int alloc_reserved_tree_block(struct btrfs_trans_handle *trans,
				     struct btrfs_root *root,
				     u64 parent, u64 root_objectid,
				     u64 flags, struct btrfs_disk_key *key,
				     int level, struct btrfs_key *ins)
{
	int ret;
	struct btrfs_fs_info *fs_info = root->fs_info;
	struct btrfs_extent_item *extent_item;
	struct btrfs_tree_block_info *block_info;
	struct btrfs_extent_inline_ref *iref;
	struct btrfs_path *path;
	struct extent_buffer *leaf;
	u32 size = sizeof(*extent_item) + sizeof(*block_info) + sizeof(*iref);

	path = btrfs_alloc_path();
	BUG_ON(!path);

	path->leave_spinning = 1;
	ret = btrfs_insert_empty_item(trans, fs_info->extent_root, path,
				      ins, size);
	BUG_ON(ret);

	leaf = path->nodes[0];
	extent_item = btrfs_item_ptr(leaf, path->slots[0],
				     struct btrfs_extent_item);
	btrfs_set_extent_refs(leaf, extent_item, 1);
	btrfs_set_extent_generation(leaf, extent_item, trans->transid);
	btrfs_set_extent_flags(leaf, extent_item,
			       flags | BTRFS_EXTENT_FLAG_TREE_BLOCK);
	block_info = (struct btrfs_tree_block_info *)(extent_item + 1);

	btrfs_set_tree_block_key(leaf, block_info, key);
	btrfs_set_tree_block_level(leaf, block_info, level);

	iref = (struct btrfs_extent_inline_ref *)(block_info + 1);
	if (parent > 0) {
		BUG_ON(!(flags & BTRFS_BLOCK_FLAG_FULL_BACKREF));
		btrfs_set_extent_inline_ref_type(leaf, iref,
						 BTRFS_SHARED_BLOCK_REF_KEY);
		btrfs_set_extent_inline_ref_offset(leaf, iref, parent);
	} else {
		btrfs_set_extent_inline_ref_type(leaf, iref,
						 BTRFS_TREE_BLOCK_REF_KEY);
		btrfs_set_extent_inline_ref_offset(leaf, iref, root_objectid);
	}

	btrfs_mark_buffer_dirty(leaf);
	btrfs_free_path(path);

	ret = update_block_group(trans, root, ins->objectid, ins->offset, 1);
	if (ret) {
		printk(KERN_ERR "btrfs update block group failed for %llu "
		       "%llu\n", (unsigned long long)ins->objectid,
		       (unsigned long long)ins->offset);
		BUG();
	}
	return ret;
}

int btrfs_alloc_reserved_file_extent(struct btrfs_trans_handle *trans,
				     struct btrfs_root *root,
				     u64 root_objectid, u64 owner,
				     u64 offset, struct btrfs_key *ins)
{
	int ret;

	BUG_ON(root_objectid == BTRFS_TREE_LOG_OBJECTID);

	ret = btrfs_add_delayed_data_ref(trans, ins->objectid, ins->offset,
					 0, root_objectid, owner, offset,
					 BTRFS_ADD_DELAYED_EXTENT, NULL);
	return ret;
}

/*
 * this is used by the tree logging recovery code.  It records that
 * an extent has been allocated and makes sure to clear the free
 * space cache bits as well
 */
int btrfs_alloc_logged_file_extent(struct btrfs_trans_handle *trans,
				   struct btrfs_root *root,
				   u64 root_objectid, u64 owner, u64 offset,
				   struct btrfs_key *ins)
{
	int ret;
	struct btrfs_block_group_cache *block_group;
	struct btrfs_caching_control *caching_ctl;
	u64 start = ins->objectid;
	u64 num_bytes = ins->offset;

	block_group = btrfs_lookup_block_group(root->fs_info, ins->objectid);
	cache_block_group(block_group, trans, 0);
	caching_ctl = get_caching_control(block_group);

	if (!caching_ctl) {
		BUG_ON(!block_group_cache_done(block_group));
		ret = btrfs_remove_free_space(block_group, start, num_bytes);
		BUG_ON(ret);
	} else {
		mutex_lock(&caching_ctl->mutex);

		if (start >= caching_ctl->progress) {
			ret = add_excluded_extent(root, start, num_bytes);
			BUG_ON(ret);
		} else if (start + num_bytes <= caching_ctl->progress) {
			ret = btrfs_remove_free_space(block_group,
						      start, num_bytes);
			BUG_ON(ret);
		} else {
			num_bytes = caching_ctl->progress - start;
			ret = btrfs_remove_free_space(block_group,
						      start, num_bytes);
			BUG_ON(ret);

			start = caching_ctl->progress;
			num_bytes = ins->objectid + ins->offset -
				    caching_ctl->progress;
			ret = add_excluded_extent(root, start, num_bytes);
			BUG_ON(ret);
		}

		mutex_unlock(&caching_ctl->mutex);
		put_caching_control(caching_ctl);
	}

	ret = update_reserved_bytes(block_group, ins->offset, 1, 1);
	BUG_ON(ret);
	btrfs_put_block_group(block_group);
	ret = alloc_reserved_file_extent(trans, root, 0, root_objectid,
					 0, owner, offset, ins, 1);
	return ret;
}

struct extent_buffer *btrfs_init_new_buffer(struct btrfs_trans_handle *trans,
					    struct btrfs_root *root,
					    u64 bytenr, u32 blocksize,
					    int level)
{
	struct extent_buffer *buf;

	buf = btrfs_find_create_tree_block(root, bytenr, blocksize);
	if (!buf)
		return ERR_PTR(-ENOMEM);
	btrfs_set_header_generation(buf, trans->transid);
	btrfs_set_buffer_lockdep_class(buf, level);
	btrfs_tree_lock(buf);
	clean_tree_block(trans, root, buf);

	btrfs_set_lock_blocking(buf);
	btrfs_set_buffer_uptodate(buf);

	if (root->root_key.objectid == BTRFS_TREE_LOG_OBJECTID) {
		/*
		 * we allow two log transactions at a time, use different
		 * EXENT bit to differentiate dirty pages.
		 */
		if (root->log_transid % 2 == 0)
			set_extent_dirty(&root->dirty_log_pages, buf->start,
					buf->start + buf->len - 1, GFP_NOFS);
		else
			set_extent_new(&root->dirty_log_pages, buf->start,
					buf->start + buf->len - 1, GFP_NOFS);
	} else {
		set_extent_dirty(&trans->transaction->dirty_pages, buf->start,
			 buf->start + buf->len - 1, GFP_NOFS);
	}
	trans->blocks_used++;
	/* this returns a buffer locked for blocking */
	return buf;
}

static struct btrfs_block_rsv *
use_block_rsv(struct btrfs_trans_handle *trans,
	      struct btrfs_root *root, u32 blocksize)
{
	struct btrfs_block_rsv *block_rsv;
	int ret;

	block_rsv = get_block_rsv(trans, root);

	if (block_rsv->size == 0) {
		ret = reserve_metadata_bytes(trans, root, block_rsv,
					     blocksize, 0);
		if (ret)
			return ERR_PTR(ret);
		return block_rsv;
	}

	ret = block_rsv_use_bytes(block_rsv, blocksize);
	if (!ret)
		return block_rsv;

	return ERR_PTR(-ENOSPC);
}

static void unuse_block_rsv(struct btrfs_block_rsv *block_rsv, u32 blocksize)
{
	block_rsv_add_bytes(block_rsv, blocksize, 0);
	block_rsv_release_bytes(block_rsv, NULL, 0);
}

/*
 * finds a free extent and does all the dirty work required for allocation
 * returns the key for the extent through ins, and a tree buffer for
 * the first block of the extent through buf.
 *
 * returns the tree buffer or NULL.
 */
struct extent_buffer *btrfs_alloc_free_block(struct btrfs_trans_handle *trans,
					struct btrfs_root *root, u32 blocksize,
					u64 parent, u64 root_objectid,
					struct btrfs_disk_key *key, int level,
					u64 hint, u64 empty_size)
{
	struct btrfs_key ins;
	struct btrfs_block_rsv *block_rsv;
	struct extent_buffer *buf;
	u64 flags = 0;
	int ret;


	block_rsv = use_block_rsv(trans, root, blocksize);
	if (IS_ERR(block_rsv))
		return ERR_CAST(block_rsv);

	ret = btrfs_reserve_extent(trans, root, blocksize, blocksize,
				   empty_size, hint, (u64)-1, &ins, 0);
	if (ret) {
		unuse_block_rsv(block_rsv, blocksize);
		return ERR_PTR(ret);
	}

	buf = btrfs_init_new_buffer(trans, root, ins.objectid,
				    blocksize, level);
	BUG_ON(IS_ERR(buf));

	if (root_objectid == BTRFS_TREE_RELOC_OBJECTID) {
		if (parent == 0)
			parent = ins.objectid;
		flags |= BTRFS_BLOCK_FLAG_FULL_BACKREF;
	} else
		BUG_ON(parent > 0);

	if (root_objectid != BTRFS_TREE_LOG_OBJECTID) {
		struct btrfs_delayed_extent_op *extent_op;
		extent_op = kmalloc(sizeof(*extent_op), GFP_NOFS);
		BUG_ON(!extent_op);
		if (key)
			memcpy(&extent_op->key, key, sizeof(extent_op->key));
		else
			memset(&extent_op->key, 0, sizeof(extent_op->key));
		extent_op->flags_to_set = flags;
		extent_op->update_key = 1;
		extent_op->update_flags = 1;
		extent_op->is_data = 0;

		ret = btrfs_add_delayed_tree_ref(trans, ins.objectid,
					ins.offset, parent, root_objectid,
					level, BTRFS_ADD_DELAYED_EXTENT,
					extent_op);
		BUG_ON(ret);
	}
	return buf;
}

struct walk_control {
	u64 refs[BTRFS_MAX_LEVEL];
	u64 flags[BTRFS_MAX_LEVEL];
	struct btrfs_key update_progress;
	int stage;
	int level;
	int shared_level;
	int update_ref;
	int keep_locks;
	int reada_slot;
	int reada_count;
};

#define DROP_REFERENCE	1
#define UPDATE_BACKREF	2

static noinline void reada_walk_down(struct btrfs_trans_handle *trans,
				     struct btrfs_root *root,
				     struct walk_control *wc,
				     struct btrfs_path *path)
{
	u64 bytenr;
	u64 generation;
	u64 refs;
	u64 flags;
	u64 last = 0;
	u32 nritems;
	u32 blocksize;
	struct btrfs_key key;
	struct extent_buffer *eb;
	int ret;
	int slot;
	int nread = 0;

	if (path->slots[wc->level] < wc->reada_slot) {
		wc->reada_count = wc->reada_count * 2 / 3;
		wc->reada_count = max(wc->reada_count, 2);
	} else {
		wc->reada_count = wc->reada_count * 3 / 2;
		wc->reada_count = min_t(int, wc->reada_count,
					BTRFS_NODEPTRS_PER_BLOCK(root));
	}

	eb = path->nodes[wc->level];
	nritems = btrfs_header_nritems(eb);
	blocksize = btrfs_level_size(root, wc->level - 1);

	for (slot = path->slots[wc->level]; slot < nritems; slot++) {
		if (nread >= wc->reada_count)
			break;

		cond_resched();
		bytenr = btrfs_node_blockptr(eb, slot);
		generation = btrfs_node_ptr_generation(eb, slot);

		if (slot == path->slots[wc->level])
			goto reada;

		if (wc->stage == UPDATE_BACKREF &&
		    generation <= root->root_key.offset)
			continue;

		/* We don't lock the tree block, it's OK to be racy here */
		ret = btrfs_lookup_extent_info(trans, root, bytenr, blocksize,
					       &refs, &flags);
		BUG_ON(ret);
		BUG_ON(refs == 0);

		if (wc->stage == DROP_REFERENCE) {
			if (refs == 1)
				goto reada;

			if (wc->level == 1 &&
			    (flags & BTRFS_BLOCK_FLAG_FULL_BACKREF))
				continue;
			if (!wc->update_ref ||
			    generation <= root->root_key.offset)
				continue;
			btrfs_node_key_to_cpu(eb, &key, slot);
			ret = btrfs_comp_cpu_keys(&key,
						  &wc->update_progress);
			if (ret < 0)
				continue;
		} else {
			if (wc->level == 1 &&
			    (flags & BTRFS_BLOCK_FLAG_FULL_BACKREF))
				continue;
		}
reada:
		ret = readahead_tree_block(root, bytenr, blocksize,
					   generation);
		if (ret)
			break;
		last = bytenr + blocksize;
		nread++;
	}
	wc->reada_slot = slot;
}

/*
 * hepler to process tree block while walking down the tree.
 *
 * when wc->stage == UPDATE_BACKREF, this function updates
 * back refs for pointers in the block.
 *
 * NOTE: return value 1 means we should stop walking down.
 */
static noinline int walk_down_proc(struct btrfs_trans_handle *trans,
				   struct btrfs_root *root,
				   struct btrfs_path *path,
				   struct walk_control *wc, int lookup_info)
{
	int level = wc->level;
	struct extent_buffer *eb = path->nodes[level];
	u64 flag = BTRFS_BLOCK_FLAG_FULL_BACKREF;
	int ret;

	if (wc->stage == UPDATE_BACKREF &&
	    btrfs_header_owner(eb) != root->root_key.objectid)
		return 1;

	/*
	 * when reference count of tree block is 1, it won't increase
	 * again. once full backref flag is set, we never clear it.
	 */
	if (lookup_info &&
	    ((wc->stage == DROP_REFERENCE && wc->refs[level] != 1) ||
	     (wc->stage == UPDATE_BACKREF && !(wc->flags[level] & flag)))) {
		BUG_ON(!path->locks[level]);
		ret = btrfs_lookup_extent_info(trans, root,
					       eb->start, eb->len,
					       &wc->refs[level],
					       &wc->flags[level]);
		BUG_ON(ret);
		BUG_ON(wc->refs[level] == 0);
	}

	if (wc->stage == DROP_REFERENCE) {
		if (wc->refs[level] > 1)
			return 1;

		if (path->locks[level] && !wc->keep_locks) {
			btrfs_tree_unlock(eb);
			path->locks[level] = 0;
		}
		return 0;
	}

	/* wc->stage == UPDATE_BACKREF */
	if (!(wc->flags[level] & flag)) {
		BUG_ON(!path->locks[level]);
		ret = btrfs_inc_ref(trans, root, eb, 1);
		BUG_ON(ret);
		ret = btrfs_dec_ref(trans, root, eb, 0);
		BUG_ON(ret);
		ret = btrfs_set_disk_extent_flags(trans, root, eb->start,
						  eb->len, flag, 0);
		BUG_ON(ret);
		wc->flags[level] |= flag;
	}

	/*
	 * the block is shared by multiple trees, so it's not good to
	 * keep the tree lock
	 */
	if (path->locks[level] && level > 0) {
		btrfs_tree_unlock(eb);
		path->locks[level] = 0;
	}
	return 0;
}

/*
 * hepler to process tree block pointer.
 *
 * when wc->stage == DROP_REFERENCE, this function checks
 * reference count of the block pointed to. if the block
 * is shared and we need update back refs for the subtree
 * rooted at the block, this function changes wc->stage to
 * UPDATE_BACKREF. if the block is shared and there is no
 * need to update back, this function drops the reference
 * to the block.
 *
 * NOTE: return value 1 means we should stop walking down.
 */
static noinline int do_walk_down(struct btrfs_trans_handle *trans,
				 struct btrfs_root *root,
				 struct btrfs_path *path,
				 struct walk_control *wc, int *lookup_info)
{
	u64 bytenr;
	u64 generation;
	u64 parent;
	u32 blocksize;
	struct btrfs_key key;
	struct extent_buffer *next;
	int level = wc->level;
	int reada = 0;
	int ret = 0;

	generation = btrfs_node_ptr_generation(path->nodes[level],
					       path->slots[level]);
	/*
	 * if the lower level block was created before the snapshot
	 * was created, we know there is no need to update back refs
	 * for the subtree
	 */
	if (wc->stage == UPDATE_BACKREF &&
	    generation <= root->root_key.offset) {
		*lookup_info = 1;
		return 1;
	}

	bytenr = btrfs_node_blockptr(path->nodes[level], path->slots[level]);
	blocksize = btrfs_level_size(root, level - 1);

	next = btrfs_find_tree_block(root, bytenr, blocksize);
	if (!next) {
		next = btrfs_find_create_tree_block(root, bytenr, blocksize);
		if (!next)
			return -ENOMEM;
		reada = 1;
	}
	btrfs_tree_lock(next);
	btrfs_set_lock_blocking(next);

	ret = btrfs_lookup_extent_info(trans, root, bytenr, blocksize,
				       &wc->refs[level - 1],
				       &wc->flags[level - 1]);
	BUG_ON(ret);
	BUG_ON(wc->refs[level - 1] == 0);
	*lookup_info = 0;

	if (wc->stage == DROP_REFERENCE) {
		if (wc->refs[level - 1] > 1) {
			if (level == 1 &&
			    (wc->flags[0] & BTRFS_BLOCK_FLAG_FULL_BACKREF))
				goto skip;

			if (!wc->update_ref ||
			    generation <= root->root_key.offset)
				goto skip;

			btrfs_node_key_to_cpu(path->nodes[level], &key,
					      path->slots[level]);
			ret = btrfs_comp_cpu_keys(&key, &wc->update_progress);
			if (ret < 0)
				goto skip;

			wc->stage = UPDATE_BACKREF;
			wc->shared_level = level - 1;
		}
	} else {
		if (level == 1 &&
		    (wc->flags[0] & BTRFS_BLOCK_FLAG_FULL_BACKREF))
			goto skip;
	}

	if (!btrfs_buffer_uptodate(next, generation)) {
		btrfs_tree_unlock(next);
		free_extent_buffer(next);
		next = NULL;
		*lookup_info = 1;
	}

	if (!next) {
		if (reada && level == 1)
			reada_walk_down(trans, root, wc, path);
		next = read_tree_block(root, bytenr, blocksize, generation);
		btrfs_tree_lock(next);
		btrfs_set_lock_blocking(next);
	}

	level--;
	BUG_ON(level != btrfs_header_level(next));
	path->nodes[level] = next;
	path->slots[level] = 0;
	path->locks[level] = 1;
	wc->level = level;
	if (wc->level == 1)
		wc->reada_slot = 0;
	return 0;
skip:
	wc->refs[level - 1] = 0;
	wc->flags[level - 1] = 0;
	if (wc->stage == DROP_REFERENCE) {
		if (wc->flags[level] & BTRFS_BLOCK_FLAG_FULL_BACKREF) {
			parent = path->nodes[level]->start;
		} else {
			BUG_ON(root->root_key.objectid !=
			       btrfs_header_owner(path->nodes[level]));
			parent = 0;
		}

		ret = btrfs_free_extent(trans, root, bytenr, blocksize, parent,
					root->root_key.objectid, level - 1, 0);
		BUG_ON(ret);
	}
	btrfs_tree_unlock(next);
	free_extent_buffer(next);
	*lookup_info = 1;
	return 1;
}

/*
 * hepler to process tree block while walking up the tree.
 *
 * when wc->stage == DROP_REFERENCE, this function drops
 * reference count on the block.
 *
 * when wc->stage == UPDATE_BACKREF, this function changes
 * wc->stage back to DROP_REFERENCE if we changed wc->stage
 * to UPDATE_BACKREF previously while processing the block.
 *
 * NOTE: return value 1 means we should stop walking up.
 */
static noinline int walk_up_proc(struct btrfs_trans_handle *trans,
				 struct btrfs_root *root,
				 struct btrfs_path *path,
				 struct walk_control *wc)
{
	int ret;
	int level = wc->level;
	struct extent_buffer *eb = path->nodes[level];
	u64 parent = 0;

	if (wc->stage == UPDATE_BACKREF) {
		BUG_ON(wc->shared_level < level);
		if (level < wc->shared_level)
			goto out;

		ret = find_next_key(path, level + 1, &wc->update_progress);
		if (ret > 0)
			wc->update_ref = 0;

		wc->stage = DROP_REFERENCE;
		wc->shared_level = -1;
		path->slots[level] = 0;

		/*
		 * check reference count again if the block isn't locked.
		 * we should start walking down the tree again if reference
		 * count is one.
		 */
		if (!path->locks[level]) {
			BUG_ON(level == 0);
			btrfs_tree_lock(eb);
			btrfs_set_lock_blocking(eb);
			path->locks[level] = 1;

			ret = btrfs_lookup_extent_info(trans, root,
						       eb->start, eb->len,
						       &wc->refs[level],
						       &wc->flags[level]);
			BUG_ON(ret);
			BUG_ON(wc->refs[level] == 0);
			if (wc->refs[level] == 1) {
				btrfs_tree_unlock(eb);
				path->locks[level] = 0;
				return 1;
			}
		}
	}

	/* wc->stage == DROP_REFERENCE */
	BUG_ON(wc->refs[level] > 1 && !path->locks[level]);

	if (wc->refs[level] == 1) {
		if (level == 0) {
			if (wc->flags[level] & BTRFS_BLOCK_FLAG_FULL_BACKREF)
				ret = btrfs_dec_ref(trans, root, eb, 1);
			else
				ret = btrfs_dec_ref(trans, root, eb, 0);
			BUG_ON(ret);
		}
		/* make block locked assertion in clean_tree_block happy */
		if (!path->locks[level] &&
		    btrfs_header_generation(eb) == trans->transid) {
			btrfs_tree_lock(eb);
			btrfs_set_lock_blocking(eb);
			path->locks[level] = 1;
		}
		clean_tree_block(trans, root, eb);
	}

	if (eb == root->node) {
		if (wc->flags[level] & BTRFS_BLOCK_FLAG_FULL_BACKREF)
			parent = eb->start;
		else
			BUG_ON(root->root_key.objectid !=
			       btrfs_header_owner(eb));
	} else {
		if (wc->flags[level + 1] & BTRFS_BLOCK_FLAG_FULL_BACKREF)
			parent = path->nodes[level + 1]->start;
		else
			BUG_ON(root->root_key.objectid !=
			       btrfs_header_owner(path->nodes[level + 1]));
	}

	btrfs_free_tree_block(trans, root, eb, parent, wc->refs[level] == 1);
out:
	wc->refs[level] = 0;
	wc->flags[level] = 0;
	return 0;
}

static noinline int walk_down_tree(struct btrfs_trans_handle *trans,
				   struct btrfs_root *root,
				   struct btrfs_path *path,
				   struct walk_control *wc)
{
	int level = wc->level;
	int lookup_info = 1;
	int ret;

	while (level >= 0) {
		ret = walk_down_proc(trans, root, path, wc, lookup_info);
		if (ret > 0)
			break;

		if (level == 0)
			break;

		if (path->slots[level] >=
		    btrfs_header_nritems(path->nodes[level]))
			break;

		ret = do_walk_down(trans, root, path, wc, &lookup_info);
		if (ret > 0) {
			path->slots[level]++;
			continue;
		} else if (ret < 0)
			return ret;
		level = wc->level;
	}
	return 0;
}

static noinline int walk_up_tree(struct btrfs_trans_handle *trans,
				 struct btrfs_root *root,
				 struct btrfs_path *path,
				 struct walk_control *wc, int max_level)
{
	int level = wc->level;
	int ret;

	path->slots[level] = btrfs_header_nritems(path->nodes[level]);
	while (level < max_level && path->nodes[level]) {
		wc->level = level;
		if (path->slots[level] + 1 <
		    btrfs_header_nritems(path->nodes[level])) {
			path->slots[level]++;
			return 0;
		} else {
			ret = walk_up_proc(trans, root, path, wc);
			if (ret > 0)
				return 0;

			if (path->locks[level]) {
				btrfs_tree_unlock(path->nodes[level]);
				path->locks[level] = 0;
			}
			free_extent_buffer(path->nodes[level]);
			path->nodes[level] = NULL;
			level++;
		}
	}
	return 1;
}

/*
 * drop a subvolume tree.
 *
 * this function traverses the tree freeing any blocks that only
 * referenced by the tree.
 *
 * when a shared tree block is found. this function decreases its
 * reference count by one. if update_ref is true, this function
 * also make sure backrefs for the shared block and all lower level
 * blocks are properly updated.
 */
int btrfs_drop_snapshot(struct btrfs_root *root,
			struct btrfs_block_rsv *block_rsv, int update_ref)
{
	struct btrfs_path *path;
	struct btrfs_trans_handle *trans;
	struct btrfs_root *tree_root = root->fs_info->tree_root;
	struct btrfs_root_item *root_item = &root->root_item;
	struct walk_control *wc;
	struct btrfs_key key;
	int err = 0;
	int ret;
	int level;

	path = btrfs_alloc_path();
	BUG_ON(!path);

	wc = kzalloc(sizeof(*wc), GFP_NOFS);
	BUG_ON(!wc);

	trans = btrfs_start_transaction(tree_root, 0);
	if (block_rsv)
		trans->block_rsv = block_rsv;

	if (btrfs_disk_key_objectid(&root_item->drop_progress) == 0) {
		level = btrfs_header_level(root->node);
		path->nodes[level] = btrfs_lock_root_node(root);
		btrfs_set_lock_blocking(path->nodes[level]);
		path->slots[level] = 0;
		path->locks[level] = 1;
		memset(&wc->update_progress, 0,
		       sizeof(wc->update_progress));
	} else {
		btrfs_disk_key_to_cpu(&key, &root_item->drop_progress);
		memcpy(&wc->update_progress, &key,
		       sizeof(wc->update_progress));

		level = root_item->drop_level;
		BUG_ON(level == 0);
		path->lowest_level = level;
		ret = btrfs_search_slot(NULL, root, &key, path, 0, 0);
		path->lowest_level = 0;
		if (ret < 0) {
			err = ret;
			goto out;
		}
		WARN_ON(ret > 0);

		/*
		 * unlock our path, this is safe because only this
		 * function is allowed to delete this snapshot
		 */
		btrfs_unlock_up_safe(path, 0);

		level = btrfs_header_level(root->node);
		while (1) {
			btrfs_tree_lock(path->nodes[level]);
			btrfs_set_lock_blocking(path->nodes[level]);

			ret = btrfs_lookup_extent_info(trans, root,
						path->nodes[level]->start,
						path->nodes[level]->len,
						&wc->refs[level],
						&wc->flags[level]);
			BUG_ON(ret);
			BUG_ON(wc->refs[level] == 0);

			if (level == root_item->drop_level)
				break;

			btrfs_tree_unlock(path->nodes[level]);
			WARN_ON(wc->refs[level] != 1);
			level--;
		}
	}

	wc->level = level;
	wc->shared_level = -1;
	wc->stage = DROP_REFERENCE;
	wc->update_ref = update_ref;
	wc->keep_locks = 0;
	wc->reada_count = BTRFS_NODEPTRS_PER_BLOCK(root);

	while (1) {
		ret = walk_down_tree(trans, root, path, wc);
		if (ret < 0) {
			err = ret;
			break;
		}

		ret = walk_up_tree(trans, root, path, wc, BTRFS_MAX_LEVEL);
		if (ret < 0) {
			err = ret;
			break;
		}

		if (ret > 0) {
			BUG_ON(wc->stage != DROP_REFERENCE);
			break;
		}

		if (wc->stage == DROP_REFERENCE) {
			level = wc->level;
			btrfs_node_key(path->nodes[level],
				       &root_item->drop_progress,
				       path->slots[level]);
			root_item->drop_level = level;
		}

		BUG_ON(wc->level == 0);
		if (btrfs_should_end_transaction(trans, tree_root)) {
			ret = btrfs_update_root(trans, tree_root,
						&root->root_key,
						root_item);
			BUG_ON(ret);

			btrfs_end_transaction_throttle(trans, tree_root);
			trans = btrfs_start_transaction(tree_root, 0);
			if (block_rsv)
				trans->block_rsv = block_rsv;
		}
	}
	btrfs_release_path(root, path);
	BUG_ON(err);

	ret = btrfs_del_root(trans, tree_root, &root->root_key);
	BUG_ON(ret);

	if (root->root_key.objectid != BTRFS_TREE_RELOC_OBJECTID) {
		ret = btrfs_find_last_root(tree_root, root->root_key.objectid,
					   NULL, NULL);
		BUG_ON(ret < 0);
		if (ret > 0) {
			ret = btrfs_del_orphan_item(trans, tree_root,
						    root->root_key.objectid);
			BUG_ON(ret);
		}
	}

	if (root->in_radix) {
		btrfs_free_fs_root(tree_root->fs_info, root);
	} else {
		free_extent_buffer(root->node);
		free_extent_buffer(root->commit_root);
		kfree(root);
	}
out:
	btrfs_end_transaction_throttle(trans, tree_root);
	kfree(wc);
	btrfs_free_path(path);
	return err;
}

/*
 * drop subtree rooted at tree block 'node'.
 *
 * NOTE: this function will unlock and release tree block 'node'
 */
int btrfs_drop_subtree(struct btrfs_trans_handle *trans,
			struct btrfs_root *root,
			struct extent_buffer *node,
			struct extent_buffer *parent)
{
	struct btrfs_path *path;
	struct walk_control *wc;
	int level;
	int parent_level;
	int ret = 0;
	int wret;

	BUG_ON(root->root_key.objectid != BTRFS_TREE_RELOC_OBJECTID);

	path = btrfs_alloc_path();
	BUG_ON(!path);

	wc = kzalloc(sizeof(*wc), GFP_NOFS);
	BUG_ON(!wc);

	btrfs_assert_tree_locked(parent);
	parent_level = btrfs_header_level(parent);
	extent_buffer_get(parent);
	path->nodes[parent_level] = parent;
	path->slots[parent_level] = btrfs_header_nritems(parent);

	btrfs_assert_tree_locked(node);
	level = btrfs_header_level(node);
	path->nodes[level] = node;
	path->slots[level] = 0;
	path->locks[level] = 1;

	wc->refs[parent_level] = 1;
	wc->flags[parent_level] = BTRFS_BLOCK_FLAG_FULL_BACKREF;
	wc->level = level;
	wc->shared_level = -1;
	wc->stage = DROP_REFERENCE;
	wc->update_ref = 0;
	wc->keep_locks = 1;
	wc->reada_count = BTRFS_NODEPTRS_PER_BLOCK(root);

	while (1) {
		wret = walk_down_tree(trans, root, path, wc);
		if (wret < 0) {
			ret = wret;
			break;
		}

		wret = walk_up_tree(trans, root, path, wc, parent_level);
		if (wret < 0)
			ret = wret;
		if (wret != 0)
			break;
	}

	kfree(wc);
	btrfs_free_path(path);
	return ret;
}

#if 0
static unsigned long calc_ra(unsigned long start, unsigned long last,
			     unsigned long nr)
{
	return min(last, start + nr - 1);
}

static noinline int relocate_inode_pages(struct inode *inode, u64 start,
					 u64 len)
{
	u64 page_start;
	u64 page_end;
	unsigned long first_index;
	unsigned long last_index;
	unsigned long i;
	struct page *page;
	struct extent_io_tree *io_tree = &BTRFS_I(inode)->io_tree;
	struct file_ra_state *ra;
	struct btrfs_ordered_extent *ordered;
	unsigned int total_read = 0;
	unsigned int total_dirty = 0;
	int ret = 0;

	ra = kzalloc(sizeof(*ra), GFP_NOFS);

	mutex_lock(&inode->i_mutex);
	first_index = start >> PAGE_CACHE_SHIFT;
	last_index = (start + len - 1) >> PAGE_CACHE_SHIFT;

	/* make sure the dirty trick played by the caller work */
	ret = invalidate_inode_pages2_range(inode->i_mapping,
					    first_index, last_index);
	if (ret)
		goto out_unlock;

	file_ra_state_init(ra, inode->i_mapping);

	for (i = first_index ; i <= last_index; i++) {
		if (total_read % ra->ra_pages == 0) {
			btrfs_force_ra(inode->i_mapping, ra, NULL, i,
				       calc_ra(i, last_index, ra->ra_pages));
		}
		total_read++;
again:
		if (((u64)i << PAGE_CACHE_SHIFT) > i_size_read(inode))
			BUG_ON(1);
		page = grab_cache_page(inode->i_mapping, i);
		if (!page) {
			ret = -ENOMEM;
			goto out_unlock;
		}
		if (!PageUptodate(page)) {
			btrfs_readpage(NULL, page);
			lock_page(page);
			if (!PageUptodate(page)) {
				unlock_page(page);
				page_cache_release(page);
				ret = -EIO;
				goto out_unlock;
			}
		}
		wait_on_page_writeback(page);

		page_start = (u64)page->index << PAGE_CACHE_SHIFT;
		page_end = page_start + PAGE_CACHE_SIZE - 1;
		lock_extent(io_tree, page_start, page_end, GFP_NOFS);

		ordered = btrfs_lookup_ordered_extent(inode, page_start);
		if (ordered) {
			unlock_extent(io_tree, page_start, page_end, GFP_NOFS);
			unlock_page(page);
			page_cache_release(page);
			btrfs_start_ordered_extent(inode, ordered, 1);
			btrfs_put_ordered_extent(ordered);
			goto again;
		}
		set_page_extent_mapped(page);

		if (i == first_index)
			set_extent_bits(io_tree, page_start, page_end,
					EXTENT_BOUNDARY, GFP_NOFS);
		btrfs_set_extent_delalloc(inode, page_start, page_end);

		set_page_dirty(page);
		total_dirty++;

		unlock_extent(io_tree, page_start, page_end, GFP_NOFS);
		unlock_page(page);
		page_cache_release(page);
	}

out_unlock:
	kfree(ra);
	mutex_unlock(&inode->i_mutex);
	balance_dirty_pages_ratelimited_nr(inode->i_mapping, total_dirty);
	return ret;
}

static noinline int relocate_data_extent(struct inode *reloc_inode,
					 struct btrfs_key *extent_key,
					 u64 offset)
{
	struct btrfs_root *root = BTRFS_I(reloc_inode)->root;
	struct extent_map_tree *em_tree = &BTRFS_I(reloc_inode)->extent_tree;
	struct extent_map *em;
	u64 start = extent_key->objectid - offset;
	u64 end = start + extent_key->offset - 1;

	em = alloc_extent_map(GFP_NOFS);
	BUG_ON(!em || IS_ERR(em));

	em->start = start;
	em->len = extent_key->offset;
	em->block_len = extent_key->offset;
	em->block_start = extent_key->objectid;
	em->bdev = root->fs_info->fs_devices->latest_bdev;
	set_bit(EXTENT_FLAG_PINNED, &em->flags);

	/* setup extent map to cheat btrfs_readpage */
	lock_extent(&BTRFS_I(reloc_inode)->io_tree, start, end, GFP_NOFS);
	while (1) {
		int ret;
		write_lock(&em_tree->lock);
		ret = add_extent_mapping(em_tree, em);
		write_unlock(&em_tree->lock);
		if (ret != -EEXIST) {
			free_extent_map(em);
			break;
		}
		btrfs_drop_extent_cache(reloc_inode, start, end, 0);
	}
	unlock_extent(&BTRFS_I(reloc_inode)->io_tree, start, end, GFP_NOFS);

	return relocate_inode_pages(reloc_inode, start, extent_key->offset);
}

struct btrfs_ref_path {
	u64 extent_start;
	u64 nodes[BTRFS_MAX_LEVEL];
	u64 root_objectid;
	u64 root_generation;
	u64 owner_objectid;
	u32 num_refs;
	int lowest_level;
	int current_level;
	int shared_level;

	struct btrfs_key node_keys[BTRFS_MAX_LEVEL];
	u64 new_nodes[BTRFS_MAX_LEVEL];
};

struct disk_extent {
	u64 ram_bytes;
	u64 disk_bytenr;
	u64 disk_num_bytes;
	u64 offset;
	u64 num_bytes;
	u8 compression;
	u8 encryption;
	u16 other_encoding;
};

static int is_cowonly_root(u64 root_objectid)
{
	if (root_objectid == BTRFS_ROOT_TREE_OBJECTID ||
	    root_objectid == BTRFS_EXTENT_TREE_OBJECTID ||
	    root_objectid == BTRFS_CHUNK_TREE_OBJECTID ||
	    root_objectid == BTRFS_DEV_TREE_OBJECTID ||
	    root_objectid == BTRFS_TREE_LOG_OBJECTID ||
	    root_objectid == BTRFS_CSUM_TREE_OBJECTID)
		return 1;
	return 0;
}

static noinline int __next_ref_path(struct btrfs_trans_handle *trans,
				    struct btrfs_root *extent_root,
				    struct btrfs_ref_path *ref_path,
				    int first_time)
{
	struct extent_buffer *leaf;
	struct btrfs_path *path;
	struct btrfs_extent_ref *ref;
	struct btrfs_key key;
	struct btrfs_key found_key;
	u64 bytenr;
	u32 nritems;
	int level;
	int ret = 1;

	path = btrfs_alloc_path();
	if (!path)
		return -ENOMEM;

	if (first_time) {
		ref_path->lowest_level = -1;
		ref_path->current_level = -1;
		ref_path->shared_level = -1;
		goto walk_up;
	}
walk_down:
	level = ref_path->current_level - 1;
	while (level >= -1) {
		u64 parent;
		if (level < ref_path->lowest_level)
			break;

		if (level >= 0)
			bytenr = ref_path->nodes[level];
		else
			bytenr = ref_path->extent_start;
		BUG_ON(bytenr == 0);

		parent = ref_path->nodes[level + 1];
		ref_path->nodes[level + 1] = 0;
		ref_path->current_level = level;
		BUG_ON(parent == 0);

		key.objectid = bytenr;
		key.offset = parent + 1;
		key.type = BTRFS_EXTENT_REF_KEY;

		ret = btrfs_search_slot(trans, extent_root, &key, path, 0, 0);
		if (ret < 0)
			goto out;
		BUG_ON(ret == 0);

		leaf = path->nodes[0];
		nritems = btrfs_header_nritems(leaf);
		if (path->slots[0] >= nritems) {
			ret = btrfs_next_leaf(extent_root, path);
			if (ret < 0)
				goto out;
			if (ret > 0)
				goto next;
			leaf = path->nodes[0];
		}

		btrfs_item_key_to_cpu(leaf, &found_key, path->slots[0]);
		if (found_key.objectid == bytenr &&
		    found_key.type == BTRFS_EXTENT_REF_KEY) {
			if (level < ref_path->shared_level)
				ref_path->shared_level = level;
			goto found;
		}
next:
		level--;
		btrfs_release_path(extent_root, path);
		cond_resched();
	}
	/* reached lowest level */
	ret = 1;
	goto out;
walk_up:
	level = ref_path->current_level;
	while (level < BTRFS_MAX_LEVEL - 1) {
		u64 ref_objectid;

		if (level >= 0)
			bytenr = ref_path->nodes[level];
		else
			bytenr = ref_path->extent_start;

		BUG_ON(bytenr == 0);

		key.objectid = bytenr;
		key.offset = 0;
		key.type = BTRFS_EXTENT_REF_KEY;

		ret = btrfs_search_slot(trans, extent_root, &key, path, 0, 0);
		if (ret < 0)
			goto out;

		leaf = path->nodes[0];
		nritems = btrfs_header_nritems(leaf);
		if (path->slots[0] >= nritems) {
			ret = btrfs_next_leaf(extent_root, path);
			if (ret < 0)
				goto out;
			if (ret > 0) {
				/* the extent was freed by someone */
				if (ref_path->lowest_level == level)
					goto out;
				btrfs_release_path(extent_root, path);
				goto walk_down;
			}
			leaf = path->nodes[0];
		}

		btrfs_item_key_to_cpu(leaf, &found_key, path->slots[0]);
		if (found_key.objectid != bytenr ||
				found_key.type != BTRFS_EXTENT_REF_KEY) {
			/* the extent was freed by someone */
			if (ref_path->lowest_level == level) {
				ret = 1;
				goto out;
			}
			btrfs_release_path(extent_root, path);
			goto walk_down;
		}
found:
		ref = btrfs_item_ptr(leaf, path->slots[0],
				struct btrfs_extent_ref);
		ref_objectid = btrfs_ref_objectid(leaf, ref);
		if (ref_objectid < BTRFS_FIRST_FREE_OBJECTID) {
			if (first_time) {
				level = (int)ref_objectid;
				BUG_ON(level >= BTRFS_MAX_LEVEL);
				ref_path->lowest_level = level;
				ref_path->current_level = level;
				ref_path->nodes[level] = bytenr;
			} else {
				WARN_ON(ref_objectid != level);
			}
		} else {
			WARN_ON(level != -1);
		}
		first_time = 0;

		if (ref_path->lowest_level == level) {
			ref_path->owner_objectid = ref_objectid;
			ref_path->num_refs = btrfs_ref_num_refs(leaf, ref);
		}

		/*
		 * the block is tree root or the block isn't in reference
		 * counted tree.
		 */
		if (found_key.objectid == found_key.offset ||
		    is_cowonly_root(btrfs_ref_root(leaf, ref))) {
			ref_path->root_objectid = btrfs_ref_root(leaf, ref);
			ref_path->root_generation =
				btrfs_ref_generation(leaf, ref);
			if (level < 0) {
				/* special reference from the tree log */
				ref_path->nodes[0] = found_key.offset;
				ref_path->current_level = 0;
			}
			ret = 0;
			goto out;
		}

		level++;
		BUG_ON(ref_path->nodes[level] != 0);
		ref_path->nodes[level] = found_key.offset;
		ref_path->current_level = level;

		/*
		 * the reference was created in the running transaction,
		 * no need to continue walking up.
		 */
		if (btrfs_ref_generation(leaf, ref) == trans->transid) {
			ref_path->root_objectid = btrfs_ref_root(leaf, ref);
			ref_path->root_generation =
				btrfs_ref_generation(leaf, ref);
			ret = 0;
			goto out;
		}

		btrfs_release_path(extent_root, path);
		cond_resched();
	}
	/* reached max tree level, but no tree root found. */
	BUG();
out:
	btrfs_free_path(path);
	return ret;
}

static int btrfs_first_ref_path(struct btrfs_trans_handle *trans,
				struct btrfs_root *extent_root,
				struct btrfs_ref_path *ref_path,
				u64 extent_start)
{
	memset(ref_path, 0, sizeof(*ref_path));
	ref_path->extent_start = extent_start;

	return __next_ref_path(trans, extent_root, ref_path, 1);
}

static int btrfs_next_ref_path(struct btrfs_trans_handle *trans,
			       struct btrfs_root *extent_root,
			       struct btrfs_ref_path *ref_path)
{
	return __next_ref_path(trans, extent_root, ref_path, 0);
}

static noinline int get_new_locations(struct inode *reloc_inode,
				      struct btrfs_key *extent_key,
				      u64 offset, int no_fragment,
				      struct disk_extent **extents,
				      int *nr_extents)
{
	struct btrfs_root *root = BTRFS_I(reloc_inode)->root;
	struct btrfs_path *path;
	struct btrfs_file_extent_item *fi;
	struct extent_buffer *leaf;
	struct disk_extent *exts = *extents;
	struct btrfs_key found_key;
	u64 cur_pos;
	u64 last_byte;
	u32 nritems;
	int nr = 0;
	int max = *nr_extents;
	int ret;

	WARN_ON(!no_fragment && *extents);
	if (!exts) {
		max = 1;
		exts = kmalloc(sizeof(*exts) * max, GFP_NOFS);
		if (!exts)
			return -ENOMEM;
	}

	path = btrfs_alloc_path();
	BUG_ON(!path);

	cur_pos = extent_key->objectid - offset;
	last_byte = extent_key->objectid + extent_key->offset;
	ret = btrfs_lookup_file_extent(NULL, root, path, reloc_inode->i_ino,
				       cur_pos, 0);
	if (ret < 0)
		goto out;
	if (ret > 0) {
		ret = -ENOENT;
		goto out;
	}

	while (1) {
		leaf = path->nodes[0];
		nritems = btrfs_header_nritems(leaf);
		if (path->slots[0] >= nritems) {
			ret = btrfs_next_leaf(root, path);
			if (ret < 0)
				goto out;
			if (ret > 0)
				break;
			leaf = path->nodes[0];
		}

		btrfs_item_key_to_cpu(leaf, &found_key, path->slots[0]);
		if (found_key.offset != cur_pos ||
		    found_key.type != BTRFS_EXTENT_DATA_KEY ||
		    found_key.objectid != reloc_inode->i_ino)
			break;

		fi = btrfs_item_ptr(leaf, path->slots[0],
				    struct btrfs_file_extent_item);
		if (btrfs_file_extent_type(leaf, fi) !=
		    BTRFS_FILE_EXTENT_REG ||
		    btrfs_file_extent_disk_bytenr(leaf, fi) == 0)
			break;

		if (nr == max) {
			struct disk_extent *old = exts;
			max *= 2;
			exts = kzalloc(sizeof(*exts) * max, GFP_NOFS);
			memcpy(exts, old, sizeof(*exts) * nr);
			if (old != *extents)
				kfree(old);
		}

		exts[nr].disk_bytenr =
			btrfs_file_extent_disk_bytenr(leaf, fi);
		exts[nr].disk_num_bytes =
			btrfs_file_extent_disk_num_bytes(leaf, fi);
		exts[nr].offset = btrfs_file_extent_offset(leaf, fi);
		exts[nr].num_bytes = btrfs_file_extent_num_bytes(leaf, fi);
		exts[nr].ram_bytes = btrfs_file_extent_ram_bytes(leaf, fi);
		exts[nr].compression = btrfs_file_extent_compression(leaf, fi);
		exts[nr].encryption = btrfs_file_extent_encryption(leaf, fi);
		exts[nr].other_encoding = btrfs_file_extent_other_encoding(leaf,
									   fi);
		BUG_ON(exts[nr].offset > 0);
		BUG_ON(exts[nr].compression || exts[nr].encryption);
		BUG_ON(exts[nr].num_bytes != exts[nr].disk_num_bytes);

		cur_pos += exts[nr].num_bytes;
		nr++;

		if (cur_pos + offset >= last_byte)
			break;

		if (no_fragment) {
			ret = 1;
			goto out;
		}
		path->slots[0]++;
	}

	BUG_ON(cur_pos + offset > last_byte);
	if (cur_pos + offset < last_byte) {
		ret = -ENOENT;
		goto out;
	}
	ret = 0;
out:
	btrfs_free_path(path);
	if (ret) {
		if (exts != *extents)
			kfree(exts);
	} else {
		*extents = exts;
		*nr_extents = nr;
	}
	return ret;
}

static noinline int replace_one_extent(struct btrfs_trans_handle *trans,
					struct btrfs_root *root,
					struct btrfs_path *path,
					struct btrfs_key *extent_key,
					struct btrfs_key *leaf_key,
					struct btrfs_ref_path *ref_path,
					struct disk_extent *new_extents,
					int nr_extents)
{
	struct extent_buffer *leaf;
	struct btrfs_file_extent_item *fi;
	struct inode *inode = NULL;
	struct btrfs_key key;
	u64 lock_start = 0;
	u64 lock_end = 0;
	u64 num_bytes;
	u64 ext_offset;
	u64 search_end = (u64)-1;
	u32 nritems;
	int nr_scaned = 0;
	int extent_locked = 0;
	int extent_type;
	int ret;

	memcpy(&key, leaf_key, sizeof(key));
	if (ref_path->owner_objectid != BTRFS_MULTIPLE_OBJECTIDS) {
		if (key.objectid < ref_path->owner_objectid ||
		    (key.objectid == ref_path->owner_objectid &&
		     key.type < BTRFS_EXTENT_DATA_KEY)) {
			key.objectid = ref_path->owner_objectid;
			key.type = BTRFS_EXTENT_DATA_KEY;
			key.offset = 0;
		}
	}

	while (1) {
		ret = btrfs_search_slot(trans, root, &key, path, 0, 1);
		if (ret < 0)
			goto out;

		leaf = path->nodes[0];
		nritems = btrfs_header_nritems(leaf);
next:
		if (extent_locked && ret > 0) {
			/*
			 * the file extent item was modified by someone
			 * before the extent got locked.
			 */
			unlock_extent(&BTRFS_I(inode)->io_tree, lock_start,
				      lock_end, GFP_NOFS);
			extent_locked = 0;
		}

		if (path->slots[0] >= nritems) {
			if (++nr_scaned > 2)
				break;

			BUG_ON(extent_locked);
			ret = btrfs_next_leaf(root, path);
			if (ret < 0)
				goto out;
			if (ret > 0)
				break;
			leaf = path->nodes[0];
			nritems = btrfs_header_nritems(leaf);
		}

		btrfs_item_key_to_cpu(leaf, &key, path->slots[0]);

		if (ref_path->owner_objectid != BTRFS_MULTIPLE_OBJECTIDS) {
			if ((key.objectid > ref_path->owner_objectid) ||
			    (key.objectid == ref_path->owner_objectid &&
			     key.type > BTRFS_EXTENT_DATA_KEY) ||
			    key.offset >= search_end)
				break;
		}

		if (inode && key.objectid != inode->i_ino) {
			BUG_ON(extent_locked);
			btrfs_release_path(root, path);
			mutex_unlock(&inode->i_mutex);
			iput(inode);
			inode = NULL;
			continue;
		}

		if (key.type != BTRFS_EXTENT_DATA_KEY) {
			path->slots[0]++;
			ret = 1;
			goto next;
		}
		fi = btrfs_item_ptr(leaf, path->slots[0],
				    struct btrfs_file_extent_item);
		extent_type = btrfs_file_extent_type(leaf, fi);
		if ((extent_type != BTRFS_FILE_EXTENT_REG &&
		     extent_type != BTRFS_FILE_EXTENT_PREALLOC) ||
		    (btrfs_file_extent_disk_bytenr(leaf, fi) !=
		     extent_key->objectid)) {
			path->slots[0]++;
			ret = 1;
			goto next;
		}

		num_bytes = btrfs_file_extent_num_bytes(leaf, fi);
		ext_offset = btrfs_file_extent_offset(leaf, fi);

		if (search_end == (u64)-1) {
			search_end = key.offset - ext_offset +
				btrfs_file_extent_ram_bytes(leaf, fi);
		}

		if (!extent_locked) {
			lock_start = key.offset;
			lock_end = lock_start + num_bytes - 1;
		} else {
			if (lock_start > key.offset ||
			    lock_end + 1 < key.offset + num_bytes) {
				unlock_extent(&BTRFS_I(inode)->io_tree,
					      lock_start, lock_end, GFP_NOFS);
				extent_locked = 0;
			}
		}

		if (!inode) {
			btrfs_release_path(root, path);

			inode = btrfs_iget_locked(root->fs_info->sb,
						  key.objectid, root);
			if (inode->i_state & I_NEW) {
				BTRFS_I(inode)->root = root;
				BTRFS_I(inode)->location.objectid =
					key.objectid;
				BTRFS_I(inode)->location.type =
					BTRFS_INODE_ITEM_KEY;
				BTRFS_I(inode)->location.offset = 0;
				btrfs_read_locked_inode(inode);
				unlock_new_inode(inode);
			}
			/*
			 * some code call btrfs_commit_transaction while
			 * holding the i_mutex, so we can't use mutex_lock
			 * here.
			 */
			if (is_bad_inode(inode) ||
			    !mutex_trylock(&inode->i_mutex)) {
				iput(inode);
				inode = NULL;
				key.offset = (u64)-1;
				goto skip;
			}
		}

		if (!extent_locked) {
			struct btrfs_ordered_extent *ordered;

			btrfs_release_path(root, path);

			lock_extent(&BTRFS_I(inode)->io_tree, lock_start,
				    lock_end, GFP_NOFS);
			ordered = btrfs_lookup_first_ordered_extent(inode,
								    lock_end);
			if (ordered &&
			    ordered->file_offset <= lock_end &&
			    ordered->file_offset + ordered->len > lock_start) {
				unlock_extent(&BTRFS_I(inode)->io_tree,
					      lock_start, lock_end, GFP_NOFS);
				btrfs_start_ordered_extent(inode, ordered, 1);
				btrfs_put_ordered_extent(ordered);
				key.offset += num_bytes;
				goto skip;
			}
			if (ordered)
				btrfs_put_ordered_extent(ordered);

			extent_locked = 1;
			continue;
		}

		if (nr_extents == 1) {
			/* update extent pointer in place */
			btrfs_set_file_extent_disk_bytenr(leaf, fi,
						new_extents[0].disk_bytenr);
			btrfs_set_file_extent_disk_num_bytes(leaf, fi,
						new_extents[0].disk_num_bytes);
			btrfs_mark_buffer_dirty(leaf);

			btrfs_drop_extent_cache(inode, key.offset,
						key.offset + num_bytes - 1, 0);

			ret = btrfs_inc_extent_ref(trans, root,
						new_extents[0].disk_bytenr,
						new_extents[0].disk_num_bytes,
						leaf->start,
						root->root_key.objectid,
						trans->transid,
						key.objectid);
			BUG_ON(ret);

			ret = btrfs_free_extent(trans, root,
						extent_key->objectid,
						extent_key->offset,
						leaf->start,
						btrfs_header_owner(leaf),
						btrfs_header_generation(leaf),
						key.objectid, 0);
			BUG_ON(ret);

			btrfs_release_path(root, path);
			key.offset += num_bytes;
		} else {
			BUG_ON(1);
#if 0
			u64 alloc_hint;
			u64 extent_len;
			int i;
			/*
			 * drop old extent pointer at first, then insert the
			 * new pointers one bye one
			 */
			btrfs_release_path(root, path);
			ret = btrfs_drop_extents(trans, root, inode, key.offset,
						 key.offset + num_bytes,
						 key.offset, &alloc_hint);
			BUG_ON(ret);

			for (i = 0; i < nr_extents; i++) {
				if (ext_offset >= new_extents[i].num_bytes) {
					ext_offset -= new_extents[i].num_bytes;
					continue;
				}
				extent_len = min(new_extents[i].num_bytes -
						 ext_offset, num_bytes);

				ret = btrfs_insert_empty_item(trans, root,
							      path, &key,
							      sizeof(*fi));
				BUG_ON(ret);

				leaf = path->nodes[0];
				fi = btrfs_item_ptr(leaf, path->slots[0],
						struct btrfs_file_extent_item);
				btrfs_set_file_extent_generation(leaf, fi,
							trans->transid);
				btrfs_set_file_extent_type(leaf, fi,
							BTRFS_FILE_EXTENT_REG);
				btrfs_set_file_extent_disk_bytenr(leaf, fi,
						new_extents[i].disk_bytenr);
				btrfs_set_file_extent_disk_num_bytes(leaf, fi,
						new_extents[i].disk_num_bytes);
				btrfs_set_file_extent_ram_bytes(leaf, fi,
						new_extents[i].ram_bytes);

				btrfs_set_file_extent_compression(leaf, fi,
						new_extents[i].compression);
				btrfs_set_file_extent_encryption(leaf, fi,
						new_extents[i].encryption);
				btrfs_set_file_extent_other_encoding(leaf, fi,
						new_extents[i].other_encoding);

				btrfs_set_file_extent_num_bytes(leaf, fi,
							extent_len);
				ext_offset += new_extents[i].offset;
				btrfs_set_file_extent_offset(leaf, fi,
							ext_offset);
				btrfs_mark_buffer_dirty(leaf);

				btrfs_drop_extent_cache(inode, key.offset,
						key.offset + extent_len - 1, 0);

				ret = btrfs_inc_extent_ref(trans, root,
						new_extents[i].disk_bytenr,
						new_extents[i].disk_num_bytes,
						leaf->start,
						root->root_key.objectid,
						trans->transid, key.objectid);
				BUG_ON(ret);
				btrfs_release_path(root, path);

				inode_add_bytes(inode, extent_len);

				ext_offset = 0;
				num_bytes -= extent_len;
				key.offset += extent_len;

				if (num_bytes == 0)
					break;
			}
			BUG_ON(i >= nr_extents);
#endif
		}

		if (extent_locked) {
			unlock_extent(&BTRFS_I(inode)->io_tree, lock_start,
				      lock_end, GFP_NOFS);
			extent_locked = 0;
		}
skip:
		if (ref_path->owner_objectid != BTRFS_MULTIPLE_OBJECTIDS &&
		    key.offset >= search_end)
			break;

		cond_resched();
	}
	ret = 0;
out:
	btrfs_release_path(root, path);
	if (inode) {
		mutex_unlock(&inode->i_mutex);
		if (extent_locked) {
			unlock_extent(&BTRFS_I(inode)->io_tree, lock_start,
				      lock_end, GFP_NOFS);
		}
		iput(inode);
	}
	return ret;
}

int btrfs_reloc_tree_cache_ref(struct btrfs_trans_handle *trans,
			       struct btrfs_root *root,
			       struct extent_buffer *buf, u64 orig_start)
{
	int level;
	int ret;

	BUG_ON(btrfs_header_generation(buf) != trans->transid);
	BUG_ON(root->root_key.objectid != BTRFS_TREE_RELOC_OBJECTID);

	level = btrfs_header_level(buf);
	if (level == 0) {
		struct btrfs_leaf_ref *ref;
		struct btrfs_leaf_ref *orig_ref;

		orig_ref = btrfs_lookup_leaf_ref(root, orig_start);
		if (!orig_ref)
			return -ENOENT;

		ref = btrfs_alloc_leaf_ref(root, orig_ref->nritems);
		if (!ref) {
			btrfs_free_leaf_ref(root, orig_ref);
			return -ENOMEM;
		}

		ref->nritems = orig_ref->nritems;
		memcpy(ref->extents, orig_ref->extents,
			sizeof(ref->extents[0]) * ref->nritems);

		btrfs_free_leaf_ref(root, orig_ref);

		ref->root_gen = trans->transid;
		ref->bytenr = buf->start;
		ref->owner = btrfs_header_owner(buf);
		ref->generation = btrfs_header_generation(buf);

		ret = btrfs_add_leaf_ref(root, ref, 0);
		WARN_ON(ret);
		btrfs_free_leaf_ref(root, ref);
	}
	return 0;
}

static noinline int invalidate_extent_cache(struct btrfs_root *root,
					struct extent_buffer *leaf,
					struct btrfs_block_group_cache *group,
					struct btrfs_root *target_root)
{
	struct btrfs_key key;
	struct inode *inode = NULL;
	struct btrfs_file_extent_item *fi;
	struct extent_state *cached_state = NULL;
	u64 num_bytes;
	u64 skip_objectid = 0;
	u32 nritems;
	u32 i;

	nritems = btrfs_header_nritems(leaf);
	for (i = 0; i < nritems; i++) {
		btrfs_item_key_to_cpu(leaf, &key, i);
		if (key.objectid == skip_objectid ||
		    key.type != BTRFS_EXTENT_DATA_KEY)
			continue;
		fi = btrfs_item_ptr(leaf, i, struct btrfs_file_extent_item);
		if (btrfs_file_extent_type(leaf, fi) ==
		    BTRFS_FILE_EXTENT_INLINE)
			continue;
		if (btrfs_file_extent_disk_bytenr(leaf, fi) == 0)
			continue;
		if (!inode || inode->i_ino != key.objectid) {
			iput(inode);
			inode = btrfs_ilookup(target_root->fs_info->sb,
					      key.objectid, target_root, 1);
		}
		if (!inode) {
			skip_objectid = key.objectid;
			continue;
		}
		num_bytes = btrfs_file_extent_num_bytes(leaf, fi);

		lock_extent_bits(&BTRFS_I(inode)->io_tree, key.offset,
				 key.offset + num_bytes - 1, 0, &cached_state,
				 GFP_NOFS);
		btrfs_drop_extent_cache(inode, key.offset,
					key.offset + num_bytes - 1, 1);
		unlock_extent_cached(&BTRFS_I(inode)->io_tree, key.offset,
				     key.offset + num_bytes - 1, &cached_state,
				     GFP_NOFS);
		cond_resched();
	}
	iput(inode);
	return 0;
}

static noinline int replace_extents_in_leaf(struct btrfs_trans_handle *trans,
					struct btrfs_root *root,
					struct extent_buffer *leaf,
					struct btrfs_block_group_cache *group,
					struct inode *reloc_inode)
{
	struct btrfs_key key;
	struct btrfs_key extent_key;
	struct btrfs_file_extent_item *fi;
	struct btrfs_leaf_ref *ref;
	struct disk_extent *new_extent;
	u64 bytenr;
	u64 num_bytes;
	u32 nritems;
	u32 i;
	int ext_index;
	int nr_extent;
	int ret;

	new_extent = kmalloc(sizeof(*new_extent), GFP_NOFS);
	BUG_ON(!new_extent);

	ref = btrfs_lookup_leaf_ref(root, leaf->start);
	BUG_ON(!ref);

	ext_index = -1;
	nritems = btrfs_header_nritems(leaf);
	for (i = 0; i < nritems; i++) {
		btrfs_item_key_to_cpu(leaf, &key, i);
		if (btrfs_key_type(&key) != BTRFS_EXTENT_DATA_KEY)
			continue;
		fi = btrfs_item_ptr(leaf, i, struct btrfs_file_extent_item);
		if (btrfs_file_extent_type(leaf, fi) ==
		    BTRFS_FILE_EXTENT_INLINE)
			continue;
		bytenr = btrfs_file_extent_disk_bytenr(leaf, fi);
		num_bytes = btrfs_file_extent_disk_num_bytes(leaf, fi);
		if (bytenr == 0)
			continue;

		ext_index++;
		if (bytenr >= group->key.objectid + group->key.offset ||
		    bytenr + num_bytes <= group->key.objectid)
			continue;

		extent_key.objectid = bytenr;
		extent_key.offset = num_bytes;
		extent_key.type = BTRFS_EXTENT_ITEM_KEY;
		nr_extent = 1;
		ret = get_new_locations(reloc_inode, &extent_key,
					group->key.objectid, 1,
					&new_extent, &nr_extent);
		if (ret > 0)
			continue;
		BUG_ON(ret < 0);

		BUG_ON(ref->extents[ext_index].bytenr != bytenr);
		BUG_ON(ref->extents[ext_index].num_bytes != num_bytes);
		ref->extents[ext_index].bytenr = new_extent->disk_bytenr;
		ref->extents[ext_index].num_bytes = new_extent->disk_num_bytes;

		btrfs_set_file_extent_disk_bytenr(leaf, fi,
						new_extent->disk_bytenr);
		btrfs_set_file_extent_disk_num_bytes(leaf, fi,
						new_extent->disk_num_bytes);
		btrfs_mark_buffer_dirty(leaf);

		ret = btrfs_inc_extent_ref(trans, root,
					new_extent->disk_bytenr,
					new_extent->disk_num_bytes,
					leaf->start,
					root->root_key.objectid,
					trans->transid, key.objectid);
		BUG_ON(ret);

		ret = btrfs_free_extent(trans, root,
					bytenr, num_bytes, leaf->start,
					btrfs_header_owner(leaf),
					btrfs_header_generation(leaf),
					key.objectid, 0);
		BUG_ON(ret);
		cond_resched();
	}
	kfree(new_extent);
	BUG_ON(ext_index + 1 != ref->nritems);
	btrfs_free_leaf_ref(root, ref);
	return 0;
}

int btrfs_free_reloc_root(struct btrfs_trans_handle *trans,
			  struct btrfs_root *root)
{
	struct btrfs_root *reloc_root;
	int ret;

	if (root->reloc_root) {
		reloc_root = root->reloc_root;
		root->reloc_root = NULL;
		list_add(&reloc_root->dead_list,
			 &root->fs_info->dead_reloc_roots);

		btrfs_set_root_bytenr(&reloc_root->root_item,
				      reloc_root->node->start);
		btrfs_set_root_level(&root->root_item,
				     btrfs_header_level(reloc_root->node));
		memset(&reloc_root->root_item.drop_progress, 0,
			sizeof(struct btrfs_disk_key));
		reloc_root->root_item.drop_level = 0;

		ret = btrfs_update_root(trans, root->fs_info->tree_root,
					&reloc_root->root_key,
					&reloc_root->root_item);
		BUG_ON(ret);
	}
	return 0;
}

int btrfs_drop_dead_reloc_roots(struct btrfs_root *root)
{
	struct btrfs_trans_handle *trans;
	struct btrfs_root *reloc_root;
	struct btrfs_root *prev_root = NULL;
	struct list_head dead_roots;
	int ret;
	unsigned long nr;

	INIT_LIST_HEAD(&dead_roots);
	list_splice_init(&root->fs_info->dead_reloc_roots, &dead_roots);

	while (!list_empty(&dead_roots)) {
		reloc_root = list_entry(dead_roots.prev,
					struct btrfs_root, dead_list);
		list_del_init(&reloc_root->dead_list);

		BUG_ON(reloc_root->commit_root != NULL);
		while (1) {
			trans = btrfs_join_transaction(root, 1);
			BUG_ON(!trans);

			mutex_lock(&root->fs_info->drop_mutex);
			ret = btrfs_drop_snapshot(trans, reloc_root);
			if (ret != -EAGAIN)
				break;
			mutex_unlock(&root->fs_info->drop_mutex);

			nr = trans->blocks_used;
			ret = btrfs_end_transaction(trans, root);
			BUG_ON(ret);
			btrfs_btree_balance_dirty(root, nr);
		}

		free_extent_buffer(reloc_root->node);

		ret = btrfs_del_root(trans, root->fs_info->tree_root,
				     &reloc_root->root_key);
		BUG_ON(ret);
		mutex_unlock(&root->fs_info->drop_mutex);

		nr = trans->blocks_used;
		ret = btrfs_end_transaction(trans, root);
		BUG_ON(ret);
		btrfs_btree_balance_dirty(root, nr);

		kfree(prev_root);
		prev_root = reloc_root;
	}
	if (prev_root) {
		btrfs_remove_leaf_refs(prev_root, (u64)-1, 0);
		kfree(prev_root);
	}
	return 0;
}

int btrfs_add_dead_reloc_root(struct btrfs_root *root)
{
	list_add(&root->dead_list, &root->fs_info->dead_reloc_roots);
	return 0;
}

int btrfs_cleanup_reloc_trees(struct btrfs_root *root)
{
	struct btrfs_root *reloc_root;
	struct btrfs_trans_handle *trans;
	struct btrfs_key location;
	int found;
	int ret;

	mutex_lock(&root->fs_info->tree_reloc_mutex);
	ret = btrfs_find_dead_roots(root, BTRFS_TREE_RELOC_OBJECTID, NULL);
	BUG_ON(ret);
	found = !list_empty(&root->fs_info->dead_reloc_roots);
	mutex_unlock(&root->fs_info->tree_reloc_mutex);

	if (found) {
		trans = btrfs_start_transaction(root, 1);
		BUG_ON(!trans);
		ret = btrfs_commit_transaction(trans, root);
		BUG_ON(ret);
	}

	location.objectid = BTRFS_DATA_RELOC_TREE_OBJECTID;
	location.offset = (u64)-1;
	location.type = BTRFS_ROOT_ITEM_KEY;

	reloc_root = btrfs_read_fs_root_no_name(root->fs_info, &location);
	BUG_ON(!reloc_root);
	btrfs_orphan_cleanup(reloc_root);
	return 0;
}

static noinline int init_reloc_tree(struct btrfs_trans_handle *trans,
				    struct btrfs_root *root)
{
	struct btrfs_root *reloc_root;
	struct extent_buffer *eb;
	struct btrfs_root_item *root_item;
	struct btrfs_key root_key;
	int ret;

	BUG_ON(!root->ref_cows);
	if (root->reloc_root)
		return 0;

	root_item = kmalloc(sizeof(*root_item), GFP_NOFS);
	BUG_ON(!root_item);

	ret = btrfs_copy_root(trans, root, root->commit_root,
			      &eb, BTRFS_TREE_RELOC_OBJECTID);
	BUG_ON(ret);

	root_key.objectid = BTRFS_TREE_RELOC_OBJECTID;
	root_key.offset = root->root_key.objectid;
	root_key.type = BTRFS_ROOT_ITEM_KEY;

	memcpy(root_item, &root->root_item, sizeof(root_item));
	btrfs_set_root_refs(root_item, 0);
	btrfs_set_root_bytenr(root_item, eb->start);
	btrfs_set_root_level(root_item, btrfs_header_level(eb));
	btrfs_set_root_generation(root_item, trans->transid);

	btrfs_tree_unlock(eb);
	free_extent_buffer(eb);

	ret = btrfs_insert_root(trans, root->fs_info->tree_root,
				&root_key, root_item);
	BUG_ON(ret);
	kfree(root_item);

	reloc_root = btrfs_read_fs_root_no_radix(root->fs_info->tree_root,
						 &root_key);
	BUG_ON(!reloc_root);
	reloc_root->last_trans = trans->transid;
	reloc_root->commit_root = NULL;
	reloc_root->ref_tree = &root->fs_info->reloc_ref_tree;

	root->reloc_root = reloc_root;
	return 0;
}

/*
 * Core function of space balance.
 *
 * The idea is using reloc trees to relocate tree blocks in reference
 * counted roots. There is one reloc tree for each subvol, and all
 * reloc trees share same root key objectid. Reloc trees are snapshots
 * of the latest committed roots of subvols (root->commit_root).
 *
 * To relocate a tree block referenced by a subvol, there are two steps.
 * COW the block through subvol's reloc tree, then update block pointer
 * in the subvol to point to the new block. Since all reloc trees share
 * same root key objectid, doing special handing for tree blocks owned
 * by them is easy. Once a tree block has been COWed in one reloc tree,
 * we can use the resulting new block directly when the same block is
 * required to COW again through other reloc trees. By this way, relocated
 * tree blocks are shared between reloc trees, so they are also shared
 * between subvols.
 */
static noinline int relocate_one_path(struct btrfs_trans_handle *trans,
				      struct btrfs_root *root,
				      struct btrfs_path *path,
				      struct btrfs_key *first_key,
				      struct btrfs_ref_path *ref_path,
				      struct btrfs_block_group_cache *group,
				      struct inode *reloc_inode)
{
	struct btrfs_root *reloc_root;
	struct extent_buffer *eb = NULL;
	struct btrfs_key *keys;
	u64 *nodes;
	int level;
	int shared_level;
	int lowest_level = 0;
	int ret;

	if (ref_path->owner_objectid < BTRFS_FIRST_FREE_OBJECTID)
		lowest_level = ref_path->owner_objectid;

	if (!root->ref_cows) {
		path->lowest_level = lowest_level;
		ret = btrfs_search_slot(trans, root, first_key, path, 0, 1);
		BUG_ON(ret < 0);
		path->lowest_level = 0;
		btrfs_release_path(root, path);
		return 0;
	}

	mutex_lock(&root->fs_info->tree_reloc_mutex);
	ret = init_reloc_tree(trans, root);
	BUG_ON(ret);
	reloc_root = root->reloc_root;

	shared_level = ref_path->shared_level;
	ref_path->shared_level = BTRFS_MAX_LEVEL - 1;

	keys = ref_path->node_keys;
	nodes = ref_path->new_nodes;
	memset(&keys[shared_level + 1], 0,
	       sizeof(*keys) * (BTRFS_MAX_LEVEL - shared_level - 1));
	memset(&nodes[shared_level + 1], 0,
	       sizeof(*nodes) * (BTRFS_MAX_LEVEL - shared_level - 1));

	if (nodes[lowest_level] == 0) {
		path->lowest_level = lowest_level;
		ret = btrfs_search_slot(trans, reloc_root, first_key, path,
					0, 1);
		BUG_ON(ret);
		for (level = lowest_level; level < BTRFS_MAX_LEVEL; level++) {
			eb = path->nodes[level];
			if (!eb || eb == reloc_root->node)
				break;
			nodes[level] = eb->start;
			if (level == 0)
				btrfs_item_key_to_cpu(eb, &keys[level], 0);
			else
				btrfs_node_key_to_cpu(eb, &keys[level], 0);
		}
		if (nodes[0] &&
		    ref_path->owner_objectid >= BTRFS_FIRST_FREE_OBJECTID) {
			eb = path->nodes[0];
			ret = replace_extents_in_leaf(trans, reloc_root, eb,
						      group, reloc_inode);
			BUG_ON(ret);
		}
		btrfs_release_path(reloc_root, path);
	} else {
		ret = btrfs_merge_path(trans, reloc_root, keys, nodes,
				       lowest_level);
		BUG_ON(ret);
	}

	/*
	 * replace tree blocks in the fs tree with tree blocks in
	 * the reloc tree.
	 */
	ret = btrfs_merge_path(trans, root, keys, nodes, lowest_level);
	BUG_ON(ret < 0);

	if (ref_path->owner_objectid >= BTRFS_FIRST_FREE_OBJECTID) {
		ret = btrfs_search_slot(trans, reloc_root, first_key, path,
					0, 0);
		BUG_ON(ret);
		extent_buffer_get(path->nodes[0]);
		eb = path->nodes[0];
		btrfs_release_path(reloc_root, path);
		ret = invalidate_extent_cache(reloc_root, eb, group, root);
		BUG_ON(ret);
		free_extent_buffer(eb);
	}

	mutex_unlock(&root->fs_info->tree_reloc_mutex);
	path->lowest_level = 0;
	return 0;
}

static noinline int relocate_tree_block(struct btrfs_trans_handle *trans,
					struct btrfs_root *root,
					struct btrfs_path *path,
					struct btrfs_key *first_key,
					struct btrfs_ref_path *ref_path)
{
	int ret;

	ret = relocate_one_path(trans, root, path, first_key,
				ref_path, NULL, NULL);
	BUG_ON(ret);

	return 0;
}

static noinline int del_extent_zero(struct btrfs_trans_handle *trans,
				    struct btrfs_root *extent_root,
				    struct btrfs_path *path,
				    struct btrfs_key *extent_key)
{
	int ret;

	ret = btrfs_search_slot(trans, extent_root, extent_key, path, -1, 1);
	if (ret)
		goto out;
	ret = btrfs_del_item(trans, extent_root, path);
out:
	btrfs_release_path(extent_root, path);
	return ret;
}

static noinline struct btrfs_root *read_ref_root(struct btrfs_fs_info *fs_info,
						struct btrfs_ref_path *ref_path)
{
	struct btrfs_key root_key;

	root_key.objectid = ref_path->root_objectid;
	root_key.type = BTRFS_ROOT_ITEM_KEY;
	if (is_cowonly_root(ref_path->root_objectid))
		root_key.offset = 0;
	else
		root_key.offset = (u64)-1;

	return btrfs_read_fs_root_no_name(fs_info, &root_key);
}

static noinline int relocate_one_extent(struct btrfs_root *extent_root,
					struct btrfs_path *path,
					struct btrfs_key *extent_key,
					struct btrfs_block_group_cache *group,
					struct inode *reloc_inode, int pass)
{
	struct btrfs_trans_handle *trans;
	struct btrfs_root *found_root;
	struct btrfs_ref_path *ref_path = NULL;
	struct disk_extent *new_extents = NULL;
	int nr_extents = 0;
	int loops;
	int ret;
	int level;
	struct btrfs_key first_key;
	u64 prev_block = 0;


	trans = btrfs_start_transaction(extent_root, 1);
	BUG_ON(!trans);

	if (extent_key->objectid == 0) {
		ret = del_extent_zero(trans, extent_root, path, extent_key);
		goto out;
	}

	ref_path = kmalloc(sizeof(*ref_path), GFP_NOFS);
	if (!ref_path) {
		ret = -ENOMEM;
		goto out;
	}

	for (loops = 0; ; loops++) {
		if (loops == 0) {
			ret = btrfs_first_ref_path(trans, extent_root, ref_path,
						   extent_key->objectid);
		} else {
			ret = btrfs_next_ref_path(trans, extent_root, ref_path);
		}
		if (ret < 0)
			goto out;
		if (ret > 0)
			break;

		if (ref_path->root_objectid == BTRFS_TREE_LOG_OBJECTID ||
		    ref_path->root_objectid == BTRFS_TREE_RELOC_OBJECTID)
			continue;

		found_root = read_ref_root(extent_root->fs_info, ref_path);
		BUG_ON(!found_root);
		/*
		 * for reference counted tree, only process reference paths
		 * rooted at the latest committed root.
		 */
		if (found_root->ref_cows &&
		    ref_path->root_generation != found_root->root_key.offset)
			continue;

		if (ref_path->owner_objectid >= BTRFS_FIRST_FREE_OBJECTID) {
			if (pass == 0) {
				/*
				 * copy data extents to new locations
				 */
				u64 group_start = group->key.objectid;
				ret = relocate_data_extent(reloc_inode,
							   extent_key,
							   group_start);
				if (ret < 0)
					goto out;
				break;
			}
			level = 0;
		} else {
			level = ref_path->owner_objectid;
		}

		if (prev_block != ref_path->nodes[level]) {
			struct extent_buffer *eb;
			u64 block_start = ref_path->nodes[level];
			u64 block_size = btrfs_level_size(found_root, level);

			eb = read_tree_block(found_root, block_start,
					     block_size, 0);
			btrfs_tree_lock(eb);
			BUG_ON(level != btrfs_header_level(eb));

			if (level == 0)
				btrfs_item_key_to_cpu(eb, &first_key, 0);
			else
				btrfs_node_key_to_cpu(eb, &first_key, 0);

			btrfs_tree_unlock(eb);
			free_extent_buffer(eb);
			prev_block = block_start;
		}

		mutex_lock(&extent_root->fs_info->trans_mutex);
		btrfs_record_root_in_trans(found_root);
		mutex_unlock(&extent_root->fs_info->trans_mutex);
		if (ref_path->owner_objectid >= BTRFS_FIRST_FREE_OBJECTID) {
			/*
			 * try to update data extent references while
			 * keeping metadata shared between snapshots.
			 */
			if (pass == 1) {
				ret = relocate_one_path(trans, found_root,
						path, &first_key, ref_path,
						group, reloc_inode);
				if (ret < 0)
					goto out;
				continue;
			}
			/*
			 * use fallback method to process the remaining
			 * references.
			 */
			if (!new_extents) {
				u64 group_start = group->key.objectid;
				new_extents = kmalloc(sizeof(*new_extents),
						      GFP_NOFS);
				nr_extents = 1;
				ret = get_new_locations(reloc_inode,
							extent_key,
							group_start, 1,
							&new_extents,
							&nr_extents);
				if (ret)
					goto out;
			}
			ret = replace_one_extent(trans, found_root,
						path, extent_key,
						&first_key, ref_path,
						new_extents, nr_extents);
		} else {
			ret = relocate_tree_block(trans, found_root, path,
						  &first_key, ref_path);
		}
		if (ret < 0)
			goto out;
	}
	ret = 0;
out:
	btrfs_end_transaction(trans, extent_root);
	kfree(new_extents);
	kfree(ref_path);
	return ret;
}
#endif

static u64 update_block_group_flags(struct btrfs_root *root, u64 flags)
{
	u64 num_devices;
	u64 stripped = BTRFS_BLOCK_GROUP_RAID0 |
		BTRFS_BLOCK_GROUP_RAID1 | BTRFS_BLOCK_GROUP_RAID10;

	num_devices = root->fs_info->fs_devices->rw_devices;
	if (num_devices == 1) {
		stripped |= BTRFS_BLOCK_GROUP_DUP;
		stripped = flags & ~stripped;

		/* turn raid0 into single device chunks */
		if (flags & BTRFS_BLOCK_GROUP_RAID0)
			return stripped;

		/* turn mirroring into duplication */
		if (flags & (BTRFS_BLOCK_GROUP_RAID1 |
			     BTRFS_BLOCK_GROUP_RAID10))
			return stripped | BTRFS_BLOCK_GROUP_DUP;
		return flags;
	} else {
		/* they already had raid on here, just return */
		if (flags & stripped)
			return flags;

		stripped |= BTRFS_BLOCK_GROUP_DUP;
		stripped = flags & ~stripped;

		/* switch duplicated blocks with raid1 */
		if (flags & BTRFS_BLOCK_GROUP_DUP)
			return stripped | BTRFS_BLOCK_GROUP_RAID1;

		/* turn single device chunks into raid0 */
		return stripped | BTRFS_BLOCK_GROUP_RAID0;
	}
	return flags;
}

static int set_block_group_ro(struct btrfs_block_group_cache *cache)
{
	struct btrfs_space_info *sinfo = cache->space_info;
	u64 num_bytes;
	int ret = -ENOSPC;

	if (cache->ro)
		return 0;

	spin_lock(&sinfo->lock);
	spin_lock(&cache->lock);
	num_bytes = cache->key.offset - cache->reserved - cache->pinned -
		    cache->bytes_super - btrfs_block_group_used(&cache->item);

	if (sinfo->bytes_used + sinfo->bytes_reserved + sinfo->bytes_pinned +
	    sinfo->bytes_may_use + sinfo->bytes_readonly +
	    cache->reserved_pinned + num_bytes < sinfo->total_bytes) {
		sinfo->bytes_readonly += num_bytes;
		sinfo->bytes_reserved += cache->reserved_pinned;
		cache->reserved_pinned = 0;
		cache->ro = 1;
		ret = 0;
	}
	spin_unlock(&cache->lock);
	spin_unlock(&sinfo->lock);
	return ret;
}

int btrfs_set_block_group_ro(struct btrfs_root *root,
			     struct btrfs_block_group_cache *cache)

{
	struct btrfs_trans_handle *trans;
	u64 alloc_flags;
	int ret;

	BUG_ON(cache->ro);

	trans = btrfs_join_transaction(root, 1);
	BUG_ON(IS_ERR(trans));

	alloc_flags = update_block_group_flags(root, cache->flags);
	if (alloc_flags != cache->flags)
		do_chunk_alloc(trans, root, 2 * 1024 * 1024, alloc_flags, 1);

	ret = set_block_group_ro(cache);
	if (!ret)
		goto out;
	alloc_flags = get_alloc_profile(root, cache->space_info->flags);
	ret = do_chunk_alloc(trans, root, 2 * 1024 * 1024, alloc_flags, 1);
	if (ret < 0)
		goto out;
	ret = set_block_group_ro(cache);
out:
	btrfs_end_transaction(trans, root);
	return ret;
}

int btrfs_set_block_group_rw(struct btrfs_root *root,
			      struct btrfs_block_group_cache *cache)
{
	struct btrfs_space_info *sinfo = cache->space_info;
	u64 num_bytes;

	BUG_ON(!cache->ro);

	spin_lock(&sinfo->lock);
	spin_lock(&cache->lock);
	num_bytes = cache->key.offset - cache->reserved - cache->pinned -
		    cache->bytes_super - btrfs_block_group_used(&cache->item);
	sinfo->bytes_readonly -= num_bytes;
	cache->ro = 0;
	spin_unlock(&cache->lock);
	spin_unlock(&sinfo->lock);
	return 0;
}

/*
 * checks to see if its even possible to relocate this block group.
 *
 * @return - -1 if it's not a good idea to relocate this block group, 0 if its
 * ok to go ahead and try.
 */
int btrfs_can_relocate(struct btrfs_root *root, u64 bytenr)
{
	struct btrfs_block_group_cache *block_group;
	struct btrfs_space_info *space_info;
	struct btrfs_fs_devices *fs_devices = root->fs_info->fs_devices;
	struct btrfs_device *device;
	int full = 0;
	int ret = 0;

	block_group = btrfs_lookup_block_group(root->fs_info, bytenr);

	/* odd, couldn't find the block group, leave it alone */
	if (!block_group)
		return -1;

	/* no bytes used, we're good */
	if (!btrfs_block_group_used(&block_group->item))
		goto out;

	space_info = block_group->space_info;
	spin_lock(&space_info->lock);

	full = space_info->full;

	/*
	 * if this is the last block group we have in this space, we can't
	 * relocate it unless we're able to allocate a new chunk below.
	 *
	 * Otherwise, we need to make sure we have room in the space to handle
	 * all of the extents from this block group.  If we can, we're good
	 */
	if ((space_info->total_bytes != block_group->key.offset) &&
	   (space_info->bytes_used + space_info->bytes_reserved +
	    space_info->bytes_pinned + space_info->bytes_readonly +
	    btrfs_block_group_used(&block_group->item) <
	    space_info->total_bytes)) {
		spin_unlock(&space_info->lock);
		goto out;
	}
	spin_unlock(&space_info->lock);

	/*
	 * ok we don't have enough space, but maybe we have free space on our
	 * devices to allocate new chunks for relocation, so loop through our
	 * alloc devices and guess if we have enough space.  However, if we
	 * were marked as full, then we know there aren't enough chunks, and we
	 * can just return.
	 */
	ret = -1;
	if (full)
		goto out;

	mutex_lock(&root->fs_info->chunk_mutex);
	list_for_each_entry(device, &fs_devices->alloc_list, dev_alloc_list) {
		u64 min_free = btrfs_block_group_used(&block_group->item);
		u64 dev_offset, max_avail;

		/*
		 * check to make sure we can actually find a chunk with enough
		 * space to fit our block group in.
		 */
		if (device->total_bytes > device->bytes_used + min_free) {
			ret = find_free_dev_extent(NULL, device, min_free,
						   &dev_offset, &max_avail);
			if (!ret)
				break;
			ret = -1;
		}
	}
	mutex_unlock(&root->fs_info->chunk_mutex);
out:
	btrfs_put_block_group(block_group);
	return ret;
}

static int find_first_block_group(struct btrfs_root *root,
		struct btrfs_path *path, struct btrfs_key *key)
{
	int ret = 0;
	struct btrfs_key found_key;
	struct extent_buffer *leaf;
	int slot;

	ret = btrfs_search_slot(NULL, root, key, path, 0, 0);
	if (ret < 0)
		goto out;

	while (1) {
		slot = path->slots[0];
		leaf = path->nodes[0];
		if (slot >= btrfs_header_nritems(leaf)) {
			ret = btrfs_next_leaf(root, path);
			if (ret == 0)
				continue;
			if (ret < 0)
				goto out;
			break;
		}
		btrfs_item_key_to_cpu(leaf, &found_key, slot);

		if (found_key.objectid >= key->objectid &&
		    found_key.type == BTRFS_BLOCK_GROUP_ITEM_KEY) {
			ret = 0;
			goto out;
		}
		path->slots[0]++;
	}
out:
	return ret;
}

void btrfs_put_block_group_cache(struct btrfs_fs_info *info)
{
	struct btrfs_block_group_cache *block_group;
	u64 last = 0;

	while (1) {
		struct inode *inode;

		block_group = btrfs_lookup_first_block_group(info, last);
		while (block_group) {
			spin_lock(&block_group->lock);
			if (block_group->iref)
				break;
			spin_unlock(&block_group->lock);
			block_group = next_block_group(info->tree_root,
						       block_group);
		}
		if (!block_group) {
			if (last == 0)
				break;
			last = 0;
			continue;
		}

		inode = block_group->inode;
		block_group->iref = 0;
		block_group->inode = NULL;
		spin_unlock(&block_group->lock);
		iput(inode);
		last = block_group->key.objectid + block_group->key.offset;
		btrfs_put_block_group(block_group);
	}
}

int btrfs_free_block_groups(struct btrfs_fs_info *info)
{
	struct btrfs_block_group_cache *block_group;
	struct btrfs_space_info *space_info;
	struct btrfs_caching_control *caching_ctl;
	struct rb_node *n;

	down_write(&info->extent_commit_sem);
	while (!list_empty(&info->caching_block_groups)) {
		caching_ctl = list_entry(info->caching_block_groups.next,
					 struct btrfs_caching_control, list);
		list_del(&caching_ctl->list);
		put_caching_control(caching_ctl);
	}
	up_write(&info->extent_commit_sem);

	spin_lock(&info->block_group_cache_lock);
	while ((n = rb_last(&info->block_group_cache_tree)) != NULL) {
		block_group = rb_entry(n, struct btrfs_block_group_cache,
				       cache_node);
		rb_erase(&block_group->cache_node,
			 &info->block_group_cache_tree);
		spin_unlock(&info->block_group_cache_lock);

		down_write(&block_group->space_info->groups_sem);
		list_del(&block_group->list);
		up_write(&block_group->space_info->groups_sem);

		if (block_group->cached == BTRFS_CACHE_STARTED)
			wait_block_group_cache_done(block_group);

		btrfs_remove_free_space_cache(block_group);
		btrfs_put_block_group(block_group);

		spin_lock(&info->block_group_cache_lock);
	}
	spin_unlock(&info->block_group_cache_lock);

	/* now that all the block groups are freed, go through and
	 * free all the space_info structs.  This is only called during
	 * the final stages of unmount, and so we know nobody is
	 * using them.  We call synchronize_rcu() once before we start,
	 * just to be on the safe side.
	 */
	synchronize_rcu();

	release_global_block_rsv(info);

	while(!list_empty(&info->space_info)) {
		space_info = list_entry(info->space_info.next,
					struct btrfs_space_info,
					list);
		if (space_info->bytes_pinned > 0 ||
		    space_info->bytes_reserved > 0) {
			WARN_ON(1);
			dump_space_info(space_info, 0, 0);
		}
		list_del(&space_info->list);
		kfree(space_info);
	}
	return 0;
}

static void __link_block_group(struct btrfs_space_info *space_info,
			       struct btrfs_block_group_cache *cache)
{
	int index = get_block_group_index(cache);

	down_write(&space_info->groups_sem);
	list_add_tail(&cache->list, &space_info->block_groups[index]);
	up_write(&space_info->groups_sem);
}

int btrfs_read_block_groups(struct btrfs_root *root)
{
	struct btrfs_path *path;
	int ret;
	struct btrfs_block_group_cache *cache;
	struct btrfs_fs_info *info = root->fs_info;
	struct btrfs_space_info *space_info;
	struct btrfs_key key;
	struct btrfs_key found_key;
	struct extent_buffer *leaf;
	int need_clear = 0;
	u64 cache_gen;

	root = info->extent_root;
	key.objectid = 0;
	key.offset = 0;
	btrfs_set_key_type(&key, BTRFS_BLOCK_GROUP_ITEM_KEY);
	path = btrfs_alloc_path();
	if (!path)
		return -ENOMEM;

	cache_gen = btrfs_super_cache_generation(&root->fs_info->super_copy);
	if (cache_gen != 0 &&
	    btrfs_super_generation(&root->fs_info->super_copy) != cache_gen)
		need_clear = 1;
	if (btrfs_test_opt(root, CLEAR_CACHE))
		need_clear = 1;
	if (!btrfs_test_opt(root, SPACE_CACHE) && cache_gen)
		printk(KERN_INFO "btrfs: disk space caching is enabled\n");

	while (1) {
		ret = find_first_block_group(root, path, &key);
		if (ret > 0)
			break;
		if (ret != 0)
			goto error;

		leaf = path->nodes[0];
		btrfs_item_key_to_cpu(leaf, &found_key, path->slots[0]);
		cache = kzalloc(sizeof(*cache), GFP_NOFS);
		if (!cache) {
			ret = -ENOMEM;
			goto error;
		}

		atomic_set(&cache->count, 1);
		spin_lock_init(&cache->lock);
		spin_lock_init(&cache->tree_lock);
		cache->fs_info = info;
		INIT_LIST_HEAD(&cache->list);
		INIT_LIST_HEAD(&cache->cluster_list);

		if (need_clear)
			cache->disk_cache_state = BTRFS_DC_CLEAR;

		/*
		 * we only want to have 32k of ram per block group for keeping
		 * track of free space, and if we pass 1/2 of that we want to
		 * start converting things over to using bitmaps
		 */
		cache->extents_thresh = ((1024 * 32) / 2) /
			sizeof(struct btrfs_free_space);

		read_extent_buffer(leaf, &cache->item,
				   btrfs_item_ptr_offset(leaf, path->slots[0]),
				   sizeof(cache->item));
		memcpy(&cache->key, &found_key, sizeof(found_key));

		key.objectid = found_key.objectid + found_key.offset;
		btrfs_release_path(root, path);
		cache->flags = btrfs_block_group_flags(&cache->item);
		cache->sectorsize = root->sectorsize;

		/*
		 * check for two cases, either we are full, and therefore
		 * don't need to bother with the caching work since we won't
		 * find any space, or we are empty, and we can just add all
		 * the space in and be done with it.  This saves us _alot_ of
		 * time, particularly in the full case.
		 */
		if (found_key.offset == btrfs_block_group_used(&cache->item)) {
			exclude_super_stripes(root, cache);
			cache->last_byte_to_unpin = (u64)-1;
			cache->cached = BTRFS_CACHE_FINISHED;
			free_excluded_extents(root, cache);
		} else if (btrfs_block_group_used(&cache->item) == 0) {
			exclude_super_stripes(root, cache);
			cache->last_byte_to_unpin = (u64)-1;
			cache->cached = BTRFS_CACHE_FINISHED;
			add_new_free_space(cache, root->fs_info,
					   found_key.objectid,
					   found_key.objectid +
					   found_key.offset);
			free_excluded_extents(root, cache);
		}

		ret = update_space_info(info, cache->flags, found_key.offset,
					btrfs_block_group_used(&cache->item),
					&space_info);
		BUG_ON(ret);
		cache->space_info = space_info;
		spin_lock(&cache->space_info->lock);
		cache->space_info->bytes_readonly += cache->bytes_super;
		spin_unlock(&cache->space_info->lock);

		__link_block_group(space_info, cache);

		ret = btrfs_add_block_group_cache(root->fs_info, cache);
		BUG_ON(ret);

		set_avail_alloc_bits(root->fs_info, cache->flags);
		if (btrfs_chunk_readonly(root, cache->key.objectid))
			set_block_group_ro(cache);
	}

	list_for_each_entry_rcu(space_info, &root->fs_info->space_info, list) {
		if (!(get_alloc_profile(root, space_info->flags) &
		      (BTRFS_BLOCK_GROUP_RAID10 |
		       BTRFS_BLOCK_GROUP_RAID1 |
		       BTRFS_BLOCK_GROUP_DUP)))
			continue;
		/*
		 * avoid allocating from un-mirrored block group if there are
		 * mirrored block groups.
		 */
		list_for_each_entry(cache, &space_info->block_groups[3], list)
			set_block_group_ro(cache);
		list_for_each_entry(cache, &space_info->block_groups[4], list)
			set_block_group_ro(cache);
	}

	init_global_block_rsv(info);
	ret = 0;
error:
	btrfs_free_path(path);
	return ret;
}

int btrfs_make_block_group(struct btrfs_trans_handle *trans,
			   struct btrfs_root *root, u64 bytes_used,
			   u64 type, u64 chunk_objectid, u64 chunk_offset,
			   u64 size)
{
	int ret;
	struct btrfs_root *extent_root;
	struct btrfs_block_group_cache *cache;

	extent_root = root->fs_info->extent_root;

	root->fs_info->last_trans_log_full_commit = trans->transid;

	cache = kzalloc(sizeof(*cache), GFP_NOFS);
	if (!cache)
		return -ENOMEM;

	cache->key.objectid = chunk_offset;
	cache->key.offset = size;
	cache->key.type = BTRFS_BLOCK_GROUP_ITEM_KEY;
	cache->sectorsize = root->sectorsize;
	cache->fs_info = root->fs_info;

	/*
	 * we only want to have 32k of ram per block group for keeping track
	 * of free space, and if we pass 1/2 of that we want to start
	 * converting things over to using bitmaps
	 */
	cache->extents_thresh = ((1024 * 32) / 2) /
		sizeof(struct btrfs_free_space);
	atomic_set(&cache->count, 1);
	spin_lock_init(&cache->lock);
	spin_lock_init(&cache->tree_lock);
	INIT_LIST_HEAD(&cache->list);
	INIT_LIST_HEAD(&cache->cluster_list);

	btrfs_set_block_group_used(&cache->item, bytes_used);
	btrfs_set_block_group_chunk_objectid(&cache->item, chunk_objectid);
	cache->flags = type;
	btrfs_set_block_group_flags(&cache->item, type);

	cache->last_byte_to_unpin = (u64)-1;
	cache->cached = BTRFS_CACHE_FINISHED;
	exclude_super_stripes(root, cache);

	add_new_free_space(cache, root->fs_info, chunk_offset,
			   chunk_offset + size);

	free_excluded_extents(root, cache);

	ret = update_space_info(root->fs_info, cache->flags, size, bytes_used,
				&cache->space_info);
	BUG_ON(ret);

	spin_lock(&cache->space_info->lock);
	cache->space_info->bytes_readonly += cache->bytes_super;
	spin_unlock(&cache->space_info->lock);

	__link_block_group(cache->space_info, cache);

	ret = btrfs_add_block_group_cache(root->fs_info, cache);
	BUG_ON(ret);

	ret = btrfs_insert_item(trans, extent_root, &cache->key, &cache->item,
				sizeof(cache->item));
	BUG_ON(ret);

	set_avail_alloc_bits(extent_root->fs_info, type);

	return 0;
}

int btrfs_remove_block_group(struct btrfs_trans_handle *trans,
			     struct btrfs_root *root, u64 group_start)
{
	struct btrfs_path *path;
	struct btrfs_block_group_cache *block_group;
	struct btrfs_free_cluster *cluster;
	struct btrfs_root *tree_root = root->fs_info->tree_root;
	struct btrfs_key key;
	struct inode *inode;
	int ret;
	int factor;

	root = root->fs_info->extent_root;

	block_group = btrfs_lookup_block_group(root->fs_info, group_start);
	BUG_ON(!block_group);
	BUG_ON(!block_group->ro);

<<<<<<< HEAD
=======
	memcpy(&key, &block_group->key, sizeof(key));
	if (block_group->flags & (BTRFS_BLOCK_GROUP_DUP |
				  BTRFS_BLOCK_GROUP_RAID1 |
				  BTRFS_BLOCK_GROUP_RAID10))
		factor = 2;
	else
		factor = 1;

>>>>>>> e9bb7f10
	/* make sure this block group isn't part of an allocation cluster */
	cluster = &root->fs_info->data_alloc_cluster;
	spin_lock(&cluster->refill_lock);
	btrfs_return_cluster_to_free_space(block_group, cluster);
	spin_unlock(&cluster->refill_lock);

	/*
	 * make sure this block group isn't part of a metadata
	 * allocation cluster
	 */
	cluster = &root->fs_info->meta_alloc_cluster;
	spin_lock(&cluster->refill_lock);
	btrfs_return_cluster_to_free_space(block_group, cluster);
	spin_unlock(&cluster->refill_lock);

	path = btrfs_alloc_path();
	BUG_ON(!path);

	inode = lookup_free_space_inode(root, block_group, path);
	if (!IS_ERR(inode)) {
		btrfs_orphan_add(trans, inode);
		clear_nlink(inode);
		/* One for the block groups ref */
		spin_lock(&block_group->lock);
		if (block_group->iref) {
			block_group->iref = 0;
			block_group->inode = NULL;
			spin_unlock(&block_group->lock);
			iput(inode);
		} else {
			spin_unlock(&block_group->lock);
		}
		/* One for our lookup ref */
		iput(inode);
	}

	key.objectid = BTRFS_FREE_SPACE_OBJECTID;
	key.offset = block_group->key.objectid;
	key.type = 0;

	ret = btrfs_search_slot(trans, tree_root, &key, path, -1, 1);
	if (ret < 0)
		goto out;
	if (ret > 0)
		btrfs_release_path(tree_root, path);
	if (ret == 0) {
		ret = btrfs_del_item(trans, tree_root, path);
		if (ret)
			goto out;
		btrfs_release_path(tree_root, path);
	}

	spin_lock(&root->fs_info->block_group_cache_lock);
	rb_erase(&block_group->cache_node,
		 &root->fs_info->block_group_cache_tree);
	spin_unlock(&root->fs_info->block_group_cache_lock);

	down_write(&block_group->space_info->groups_sem);
	/*
	 * we must use list_del_init so people can check to see if they
	 * are still on the list after taking the semaphore
	 */
	list_del_init(&block_group->list);
	up_write(&block_group->space_info->groups_sem);

	if (block_group->cached == BTRFS_CACHE_STARTED)
		wait_block_group_cache_done(block_group);

	btrfs_remove_free_space_cache(block_group);

	spin_lock(&block_group->space_info->lock);
	block_group->space_info->total_bytes -= block_group->key.offset;
	block_group->space_info->bytes_readonly -= block_group->key.offset;
	block_group->space_info->disk_total -= block_group->key.offset * factor;
	spin_unlock(&block_group->space_info->lock);

	memcpy(&key, &block_group->key, sizeof(key));

	btrfs_clear_space_info_full(root->fs_info);

	btrfs_put_block_group(block_group);
	btrfs_put_block_group(block_group);

	ret = btrfs_search_slot(trans, root, &key, path, -1, 1);
	if (ret > 0)
		ret = -EIO;
	if (ret < 0)
		goto out;

	ret = btrfs_del_item(trans, root, path);
out:
	btrfs_free_path(path);
	return ret;
}<|MERGE_RESOLUTION|>--- conflicted
+++ resolved
@@ -8435,8 +8435,6 @@
 	BUG_ON(!block_group);
 	BUG_ON(!block_group->ro);
 
-<<<<<<< HEAD
-=======
 	memcpy(&key, &block_group->key, sizeof(key));
 	if (block_group->flags & (BTRFS_BLOCK_GROUP_DUP |
 				  BTRFS_BLOCK_GROUP_RAID1 |
@@ -8445,7 +8443,6 @@
 	else
 		factor = 1;
 
->>>>>>> e9bb7f10
 	/* make sure this block group isn't part of an allocation cluster */
 	cluster = &root->fs_info->data_alloc_cluster;
 	spin_lock(&cluster->refill_lock);
