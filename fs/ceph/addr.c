--- conflicted
+++ resolved
@@ -245,64 +245,6 @@
 }
 
 static bool ceph_netfs_issue_op_inline(struct netfs_io_subrequest *subreq)
-<<<<<<< HEAD
-{
-	struct netfs_io_request *rreq = subreq->rreq;
-	struct inode *inode = rreq->inode;
-	struct ceph_mds_reply_info_parsed *rinfo;
-	struct ceph_mds_reply_info_in *iinfo;
-	struct ceph_mds_request *req;
-	struct ceph_mds_client *mdsc = ceph_sb_to_mdsc(inode->i_sb);
-	struct ceph_inode_info *ci = ceph_inode(inode);
-	struct iov_iter iter;
-	ssize_t err = 0;
-	size_t len;
-
-	__set_bit(NETFS_SREQ_CLEAR_TAIL, &subreq->flags);
-	__clear_bit(NETFS_SREQ_COPY_TO_CACHE, &subreq->flags);
-
-	if (subreq->start >= inode->i_size)
-		goto out;
-
-	/* We need to fetch the inline data. */
-	req = ceph_mdsc_create_request(mdsc, CEPH_MDS_OP_GETATTR, USE_ANY_MDS);
-	if (IS_ERR(req)) {
-		err = PTR_ERR(req);
-		goto out;
-	}
-	req->r_ino1 = ci->i_vino;
-	req->r_args.getattr.mask = cpu_to_le32(CEPH_STAT_CAP_INLINE_DATA);
-	req->r_num_caps = 2;
-
-	err = ceph_mdsc_do_request(mdsc, NULL, req);
-	if (err < 0)
-		goto out;
-
-	rinfo = &req->r_reply_info;
-	iinfo = &rinfo->targeti;
-	if (iinfo->inline_version == CEPH_INLINE_NONE) {
-		/* The data got uninlined */
-		ceph_mdsc_put_request(req);
-		return false;
-	}
-
-	len = min_t(size_t, iinfo->inline_len - subreq->start, subreq->len);
-	iov_iter_xarray(&iter, READ, &rreq->mapping->i_pages, subreq->start, len);
-	err = copy_to_iter(iinfo->inline_data + subreq->start, len, &iter);
-	if (err == 0)
-		err = -EFAULT;
-
-	ceph_mdsc_put_request(req);
-out:
-	netfs_subreq_terminated(subreq, err, false);
-	return true;
-}
-
-static void ceph_netfs_issue_read(struct netfs_io_subrequest *subreq)
-{
-	struct netfs_io_request *rreq = subreq->rreq;
-	struct inode *inode = rreq->inode;
-=======
 {
 	struct netfs_io_request *rreq = subreq->rreq;
 	struct inode *inode = rreq->inode;
@@ -361,7 +303,6 @@
 {
 	struct netfs_io_request *rreq = subreq->rreq;
 	struct inode *inode = rreq->inode;
->>>>>>> 88084a3d
 	struct ceph_inode_info *ci = ceph_inode(inode);
 	struct ceph_fs_client *fsc = ceph_inode_to_client(inode);
 	struct ceph_osd_request *req;
@@ -415,7 +356,6 @@
 }
 
 static int ceph_init_request(struct netfs_io_request *rreq, struct file *file)
-<<<<<<< HEAD
 {
 	struct inode *inode = rreq->inode;
 	int got = 0, want = CEPH_CAP_FILE_CACHE;
@@ -424,59 +364,6 @@
 	if (rreq->origin != NETFS_READAHEAD)
 		return 0;
 
-	if (file) {
-		struct ceph_rw_context *rw_ctx;
-		struct ceph_file_info *fi = file->private_data;
-
-		rw_ctx = ceph_find_rw_context(fi);
-		if (rw_ctx)
-			return 0;
-	}
-
-	/*
-	 * readahead callers do not necessarily hold Fcb caps
-	 * (e.g. fadvise, madvise).
-	 */
-	ret = ceph_try_get_caps(inode, CEPH_CAP_FILE_RD, want, true, &got);
-	if (ret < 0) {
-		dout("start_read %p, error getting cap\n", inode);
-		return ret;
-	}
-
-	if (!(got & want)) {
-		dout("start_read %p, no cache cap\n", inode);
-		return -EACCES;
-	}
-	if (ret == 0)
-		return -EACCES;
-
-	rreq->netfs_priv = (void *)(uintptr_t)got;
-	return 0;
-}
-
-static void ceph_readahead_cleanup(struct address_space *mapping, void *priv)
-=======
->>>>>>> 88084a3d
-{
-	struct inode *inode = rreq->inode;
-	int got = 0, want = CEPH_CAP_FILE_CACHE;
-	int ret = 0;
-
-	if (rreq->origin != NETFS_READAHEAD)
-		return 0;
-
-<<<<<<< HEAD
-const struct netfs_request_ops ceph_netfs_ops = {
-	.init_request		= ceph_init_request,
-	.begin_cache_operation	= ceph_begin_cache_operation,
-	.issue_read		= ceph_netfs_issue_read,
-	.expand_readahead	= ceph_netfs_expand_readahead,
-	.clamp_length		= ceph_netfs_clamp_length,
-	.check_write_begin	= ceph_netfs_check_write_begin,
-	.cleanup		= ceph_readahead_cleanup,
-};
-
-=======
 	if (file) {
 		struct ceph_rw_context *rw_ctx;
 		struct ceph_file_info *fi = file->private_data;
@@ -526,7 +413,6 @@
 	.check_write_begin	= ceph_netfs_check_write_begin,
 };
 
->>>>>>> 88084a3d
 #ifdef CONFIG_CEPH_FSCACHE
 static void ceph_set_page_fscache(struct page *page)
 {
@@ -1435,14 +1321,11 @@
 			    struct page **pagep, void **fsdata)
 {
 	struct inode *inode = file_inode(file);
+	struct ceph_inode_info *ci = ceph_inode(inode);
 	struct folio *folio = NULL;
 	int r;
 
-<<<<<<< HEAD
-	r = netfs_write_begin(file, inode->i_mapping, pos, len, 0, &folio, NULL);
-=======
 	r = netfs_write_begin(&ci->netfs, file, inode->i_mapping, pos, len, &folio, NULL);
->>>>>>> 88084a3d
 	if (r == 0)
 		folio_wait_fscache(folio);
 	if (r < 0) {
@@ -1496,11 +1379,7 @@
 }
 
 const struct address_space_operations ceph_aops = {
-<<<<<<< HEAD
-	.readpage = netfs_readpage,
-=======
 	.read_folio = netfs_read_folio,
->>>>>>> 88084a3d
 	.readahead = netfs_readahead,
 	.writepage = ceph_writepage,
 	.writepages = ceph_writepages_start,
@@ -1508,11 +1387,7 @@
 	.write_end = ceph_write_end,
 	.dirty_folio = ceph_dirty_folio,
 	.invalidate_folio = ceph_invalidate_folio,
-<<<<<<< HEAD
-	.releasepage = ceph_releasepage,
-=======
 	.release_folio = ceph_release_folio,
->>>>>>> 88084a3d
 	.direct_IO = noop_direct_IO,
 };
 
@@ -1773,65 +1648,36 @@
 	struct inode *inode = file_inode(file);
 	struct ceph_inode_info *ci = ceph_inode(inode);
 	struct ceph_fs_client *fsc = ceph_inode_to_client(inode);
-<<<<<<< HEAD
-	struct ceph_osd_request *req;
-=======
 	struct ceph_osd_request *req = NULL;
->>>>>>> 88084a3d
 	struct ceph_cap_flush *prealloc_cf;
 	struct folio *folio = NULL;
 	u64 inline_version = CEPH_INLINE_NONE;
 	struct page *pages[1];
 	int err = 0;
 	u64 len;
-<<<<<<< HEAD
+
+	spin_lock(&ci->i_ceph_lock);
+	inline_version = ci->i_inline_version;
+	spin_unlock(&ci->i_ceph_lock);
+
+	dout("uninline_data %p %llx.%llx inline_version %llu\n",
+	     inode, ceph_vinop(inode), inline_version);
+
+	if (inline_version == CEPH_INLINE_NONE)
+		return 0;
 
 	prealloc_cf = ceph_alloc_cap_flush();
 	if (!prealloc_cf)
 		return -ENOMEM;
+
+	if (inline_version == 1) /* initial version, no data */
+		goto out_uninline;
 
 	folio = read_mapping_folio(inode->i_mapping, 0, file);
 	if (IS_ERR(folio)) {
 		err = PTR_ERR(folio);
 		goto out;
 	}
-
-	folio_lock(folio);
-=======
->>>>>>> 88084a3d
-
-	spin_lock(&ci->i_ceph_lock);
-	inline_version = ci->i_inline_version;
-	spin_unlock(&ci->i_ceph_lock);
-
-	dout("uninline_data %p %llx.%llx inline_version %llu\n",
-	     inode, ceph_vinop(inode), inline_version);
-
-<<<<<<< HEAD
-	if (inline_version == 1 || /* initial version, no data */
-	    inline_version == CEPH_INLINE_NONE)
-		goto out_unlock;
-
-	len = i_size_read(inode);
-	if (len > folio_size(folio))
-		len = folio_size(folio);
-=======
-	if (inline_version == CEPH_INLINE_NONE)
-		return 0;
-
-	prealloc_cf = ceph_alloc_cap_flush();
-	if (!prealloc_cf)
-		return -ENOMEM;
-
-	if (inline_version == 1) /* initial version, no data */
-		goto out_uninline;
-
-	folio = read_mapping_folio(inode->i_mapping, 0, file);
-	if (IS_ERR(folio)) {
-		err = PTR_ERR(folio);
-		goto out;
-	}
->>>>>>> 88084a3d
 
 	folio_lock(folio);
 
@@ -1899,10 +1745,7 @@
 	ceph_update_write_metrics(&fsc->mdsc->metric, req->r_start_latency,
 				  req->r_end_latency, len, err);
 
-<<<<<<< HEAD
-=======
 out_uninline:
->>>>>>> 88084a3d
 	if (!err) {
 		int dirty;
 
@@ -1921,15 +1764,10 @@
 	if (err == -ECANCELED)
 		err = 0;
 out_unlock:
-<<<<<<< HEAD
-	folio_unlock(folio);
-	folio_put(folio);
-=======
 	if (folio) {
 		folio_unlock(folio);
 		folio_put(folio);
 	}
->>>>>>> 88084a3d
 out:
 	ceph_free_cap_flush(prealloc_cf);
 	dout("uninline_data %p %llx.%llx inline_version %llu = %d\n",
