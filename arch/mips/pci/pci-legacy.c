/*
 * This program is free software; you can redistribute	it and/or modify it
 * under  the terms of	the GNU General	 Public License as published by the
 * Free Software Foundation;  either version 2 of the  License, or (at your
 * option) any later version.
 *
 * Copyright (C) 2003, 04, 11 Ralf Baechle (ralf@linux-mips.org)
 * Copyright (C) 2011 Wind River Systems,
 *   written by Ralf Baechle (ralf@linux-mips.org)
 */
#include <linux/bug.h>
#include <linux/kernel.h>
#include <linux/mm.h>
#include <linux/bootmem.h>
#include <linux/export.h>
#include <linux/init.h>
#include <linux/types.h>
#include <linux/pci.h>
#include <linux/of_address.h>

#include <asm/cpu-info.h>

/*
 * If PCI_PROBE_ONLY in pci_flags is set, we don't change any PCI resource
 * assignments.
 */

/*
 * The PCI controller list.
 */
static LIST_HEAD(controllers);

static int pci_initialized;

/*
 * We need to avoid collisions with `mirrored' VGA ports
 * and other strange ISA hardware, so we always want the
 * addresses to be allocated in the 0x000-0x0ff region
 * modulo 0x400.
 *
 * Why? Because some silly external IO cards only decode
 * the low 10 bits of the IO address. The 0x00-0xff region
 * is reserved for motherboard devices that decode all 16
 * bits, so it's ok to allocate at, say, 0x2800-0x28ff,
 * but we want to try to avoid allocating at 0x2900-0x2bff
 * which might have be mirrored at 0x0100-0x03ff..
 */
resource_size_t
pcibios_align_resource(void *data, const struct resource *res,
		       resource_size_t size, resource_size_t align)
{
	struct pci_dev *dev = data;
	struct pci_controller *hose = dev->sysdata;
	resource_size_t start = res->start;

	if (res->flags & IORESOURCE_IO) {
		/* Make sure we start at our min on all hoses */
		if (start < PCIBIOS_MIN_IO + hose->io_resource->start)
			start = PCIBIOS_MIN_IO + hose->io_resource->start;

		/*
		 * Put everything into 0x00-0xff region modulo 0x400
		 */
		if (start & 0x300)
			start = (start + 0x3ff) & ~0x3ff;
	} else if (res->flags & IORESOURCE_MEM) {
		/* Make sure we start at our min on all hoses */
		if (start < PCIBIOS_MIN_MEM + hose->mem_resource->start)
			start = PCIBIOS_MIN_MEM + hose->mem_resource->start;
	}

	return start;
}

static void pcibios_scanbus(struct pci_controller *hose)
{
	static int next_busno;
	static int need_domain_info;
	LIST_HEAD(resources);
	struct pci_bus *bus;
	struct pci_host_bridge *bridge;
	int ret;

	bridge = pci_alloc_host_bridge(0);
	if (!bridge)
		return;

	if (hose->get_busno && pci_has_flag(PCI_PROBE_ONLY))
		next_busno = (*hose->get_busno)();

	pci_add_resource_offset(&resources,
				hose->mem_resource, hose->mem_offset);
	pci_add_resource_offset(&resources,
				hose->io_resource, hose->io_offset);
	pci_add_resource(&resources, hose->busn_resource);
<<<<<<< HEAD
	bus = pci_scan_root_bus(NULL, next_busno, hose->pci_ops, hose,
				&resources);
	hose->bus = bus;
=======
	list_splice_init(&resources, &bridge->windows);
	bridge->dev.parent = NULL;
	bridge->sysdata = hose;
	bridge->busnr = next_busno;
	bridge->ops = hose->pci_ops;
	bridge->swizzle_irq = pci_common_swizzle;
	bridge->map_irq = pcibios_map_irq;
	ret = pci_scan_root_bus_bridge(bridge);
	if (ret) {
		pci_free_host_bridge(bridge);
		return;
	}

	hose->bus = bus = bridge->bus;
>>>>>>> bb176f67

	need_domain_info = need_domain_info || pci_domain_nr(bus);
	set_pci_need_domain_info(hose, need_domain_info);

	next_busno = bus->busn_res.end + 1;
	/* Don't allow 8-bit bus number overflow inside the hose -
	   reserve some space for bridges. */
	if (next_busno > 224) {
		next_busno = 0;
		need_domain_info = 1;
	}

	/*
	 * We insert PCI resources into the iomem_resource and
	 * ioport_resource trees in either pci_bus_claim_resources()
	 * or pci_bus_assign_resources().
	 */
	if (pci_has_flag(PCI_PROBE_ONLY)) {
		pci_bus_claim_resources(bus);
	} else {
		pci_bus_size_bridges(bus);
		pci_bus_assign_resources(bus);
	}
	pci_bus_add_devices(bus);
}

#ifdef CONFIG_OF
void pci_load_of_ranges(struct pci_controller *hose, struct device_node *node)
{
	struct of_pci_range range;
	struct of_pci_range_parser parser;

	pr_info("PCI host bridge %pOF ranges:\n", node);
	hose->of_node = node;

	if (of_pci_range_parser_init(&parser, node))
		return;

	for_each_of_pci_range(&parser, &range) {
		struct resource *res = NULL;

		switch (range.flags & IORESOURCE_TYPE_BITS) {
		case IORESOURCE_IO:
			pr_info("  IO 0x%016llx..0x%016llx\n",
				range.cpu_addr,
				range.cpu_addr + range.size - 1);
			hose->io_map_base =
				(unsigned long)ioremap(range.cpu_addr,
						       range.size);
			res = hose->io_resource;
			break;
		case IORESOURCE_MEM:
			pr_info(" MEM 0x%016llx..0x%016llx\n",
				range.cpu_addr,
				range.cpu_addr + range.size - 1);
			res = hose->mem_resource;
			break;
		}
		if (res != NULL)
			of_pci_range_to_resource(&range, node, res);
	}
}

struct device_node *pcibios_get_phb_of_node(struct pci_bus *bus)
{
	struct pci_controller *hose = bus->sysdata;

	return of_node_get(hose->of_node);
}
#endif

static DEFINE_MUTEX(pci_scan_mutex);

void register_pci_controller(struct pci_controller *hose)
{
	struct resource *parent;

	parent = hose->mem_resource->parent;
	if (!parent)
		parent = &iomem_resource;

	if (request_resource(parent, hose->mem_resource) < 0)
		goto out;

	parent = hose->io_resource->parent;
	if (!parent)
		parent = &ioport_resource;

	if (request_resource(parent, hose->io_resource) < 0) {
		release_resource(hose->mem_resource);
		goto out;
	}

	INIT_LIST_HEAD(&hose->list);
	list_add_tail(&hose->list, &controllers);

	/*
	 * Do not panic here but later - this might happen before console init.
	 */
	if (!hose->io_map_base) {
		printk(KERN_WARNING
		       "registering PCI controller with io_map_base unset\n");
	}

	/*
	 * Scan the bus if it is register after the PCI subsystem
	 * initialization.
	 */
	if (pci_initialized) {
		mutex_lock(&pci_scan_mutex);
		pcibios_scanbus(hose);
		mutex_unlock(&pci_scan_mutex);
	}

	return;

out:
	printk(KERN_WARNING
	       "Skipping PCI bus scan due to resource conflict\n");
}

static int __init pcibios_init(void)
{
	struct pci_controller *hose;

	/* Scan all of the recorded PCI controllers.  */
	list_for_each_entry(hose, &controllers, list)
		pcibios_scanbus(hose);

	pci_initialized = 1;

	return 0;
}

subsys_initcall(pcibios_init);

static int pcibios_enable_resources(struct pci_dev *dev, int mask)
{
	u16 cmd, old_cmd;
	int idx;
	struct resource *r;

	pci_read_config_word(dev, PCI_COMMAND, &cmd);
	old_cmd = cmd;
	for (idx=0; idx < PCI_NUM_RESOURCES; idx++) {
		/* Only set up the requested stuff */
		if (!(mask & (1<<idx)))
			continue;

		r = &dev->resource[idx];
		if (!(r->flags & (IORESOURCE_IO | IORESOURCE_MEM)))
			continue;
		if ((idx == PCI_ROM_RESOURCE) &&
				(!(r->flags & IORESOURCE_ROM_ENABLE)))
			continue;
		if (!r->start && r->end) {
			printk(KERN_ERR "PCI: Device %s not available "
			       "because of resource collisions\n",
			       pci_name(dev));
			return -EINVAL;
		}
		if (r->flags & IORESOURCE_IO)
			cmd |= PCI_COMMAND_IO;
		if (r->flags & IORESOURCE_MEM)
			cmd |= PCI_COMMAND_MEMORY;
	}
	if (cmd != old_cmd) {
		printk("PCI: Enabling device %s (%04x -> %04x)\n",
		       pci_name(dev), old_cmd, cmd);
		pci_write_config_word(dev, PCI_COMMAND, cmd);
	}
	return 0;
}

int pcibios_enable_device(struct pci_dev *dev, int mask)
{
	int err;

	if ((err = pcibios_enable_resources(dev, mask)) < 0)
		return err;

	return pcibios_plat_dev_init(dev);
}

void pcibios_fixup_bus(struct pci_bus *bus)
{
	struct pci_dev *dev = bus->self;

	if (pci_has_flag(PCI_PROBE_ONLY) && dev &&
	    (dev->class >> 8) == PCI_CLASS_BRIDGE_PCI) {
		pci_read_bridge_bases(bus);
	}
}

char * (*pcibios_plat_setup)(char *str) __initdata;

char *__init pcibios_setup(char *str)
{
	if (pcibios_plat_setup)
		return pcibios_plat_setup(str);
	return str;
}<|MERGE_RESOLUTION|>--- conflicted
+++ resolved
@@ -93,11 +93,6 @@
 	pci_add_resource_offset(&resources,
 				hose->io_resource, hose->io_offset);
 	pci_add_resource(&resources, hose->busn_resource);
-<<<<<<< HEAD
-	bus = pci_scan_root_bus(NULL, next_busno, hose->pci_ops, hose,
-				&resources);
-	hose->bus = bus;
-=======
 	list_splice_init(&resources, &bridge->windows);
 	bridge->dev.parent = NULL;
 	bridge->sysdata = hose;
@@ -112,7 +107,6 @@
 	}
 
 	hose->bus = bus = bridge->bus;
->>>>>>> bb176f67
 
 	need_domain_info = need_domain_info || pci_domain_nr(bus);
 	set_pci_need_domain_info(hose, need_domain_info);
