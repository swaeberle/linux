/* SPDX-License-Identifier: GPL-2.0
 *
 * SuperH Pin Function Controller Support
 *
 * Copyright (c) 2008 Magnus Damm
 */

#ifndef __SH_PFC_H
#define __SH_PFC_H

#include <linux/bug.h>
#include <linux/pinctrl/pinconf-generic.h>
#include <linux/spinlock.h>
#include <linux/stringify.h>

enum {
	PINMUX_TYPE_NONE,
	PINMUX_TYPE_FUNCTION,
	PINMUX_TYPE_GPIO,
	PINMUX_TYPE_OUTPUT,
	PINMUX_TYPE_INPUT,
};

#define SH_PFC_PIN_CFG_INPUT		(1 << 0)
#define SH_PFC_PIN_CFG_OUTPUT		(1 << 1)
#define SH_PFC_PIN_CFG_PULL_UP		(1 << 2)
#define SH_PFC_PIN_CFG_PULL_DOWN	(1 << 3)
#define SH_PFC_PIN_CFG_IO_VOLTAGE	(1 << 4)
#define SH_PFC_PIN_CFG_DRIVE_STRENGTH	(1 << 5)
#define SH_PFC_PIN_CFG_NO_GPIO		(1 << 31)

struct sh_pfc_pin {
	u16 pin;
	u16 enum_id;
	const char *name;
	unsigned int configs;
};

#define SH_PFC_PIN_GROUP_ALIAS(alias, n)		\
	{						\
		.name = #alias,				\
		.pins = n##_pins,			\
		.mux = n##_mux,				\
		.nr_pins = ARRAY_SIZE(n##_pins) +	\
		BUILD_BUG_ON_ZERO(sizeof(n##_pins) != sizeof(n##_mux)), \
	}
#define SH_PFC_PIN_GROUP(n)	SH_PFC_PIN_GROUP_ALIAS(n, n)

struct sh_pfc_pin_group {
	const char *name;
	const unsigned int *pins;
	const unsigned int *mux;
	unsigned int nr_pins;
};

/*
 * Using union vin_data{,12,16} saves memory occupied by the VIN data pins.
 * VIN_DATA_PIN_GROUP() is a macro used to describe the VIN pin groups
 * in this case. It accepts an optional 'version' argument used when the
 * same group can appear on a different set of pins.
 */
#define VIN_DATA_PIN_GROUP(n, s, ...)					\
	{								\
		.name = #n#s#__VA_ARGS__,				\
		.pins = n##__VA_ARGS__##_pins.data##s,			\
		.mux = n##__VA_ARGS__##_mux.data##s,			\
		.nr_pins = ARRAY_SIZE(n##__VA_ARGS__##_pins.data##s),	\
	}

union vin_data12 {
	unsigned int data12[12];
	unsigned int data10[10];
	unsigned int data8[8];
};

union vin_data16 {
	unsigned int data16[16];
	unsigned int data12[12];
	unsigned int data10[10];
	unsigned int data8[8];
};

union vin_data {
	unsigned int data24[24];
	unsigned int data20[20];
	unsigned int data16[16];
	unsigned int data12[12];
	unsigned int data10[10];
	unsigned int data8[8];
	unsigned int data4[4];
};

#define SH_PFC_FUNCTION(n)				\
	{						\
		.name = #n,				\
		.groups = n##_groups,			\
		.nr_groups = ARRAY_SIZE(n##_groups),	\
	}

struct sh_pfc_function {
	const char *name;
	const char * const *groups;
	unsigned int nr_groups;
};

struct pinmux_func {
	u16 enum_id;
	const char *name;
};

struct pinmux_cfg_reg {
	u32 reg;
	u8 reg_width, field_width;
#ifdef DEBUG
	u16 nr_enum_ids;	/* for variable width regs only */
#define SET_NR_ENUM_IDS(n)	.nr_enum_ids = n,
#else
#define SET_NR_ENUM_IDS(n)
#endif
	const u16 *enum_ids;
	const u8 *var_field_width;
};

#define GROUP(...)	__VA_ARGS__

/*
 * Describe a config register consisting of several fields of the same width
 *   - name: Register name (unused, for documentation purposes only)
 *   - r: Physical register address
 *   - r_width: Width of the register (in bits)
 *   - f_width: Width of the fixed-width register fields (in bits)
 *   - ids: For each register field (from left to right, i.e. MSB to LSB),
 *          2^f_width enum IDs must be specified, one for each possible
 *          combination of the register field bit values, all wrapped using
 *          the GROUP() macro.
 */
<<<<<<< HEAD
#define PINMUX_CFG_REG(name, r, r_width, f_width) \
	.reg = r, .reg_width = r_width,					\
	.field_width = f_width + BUILD_BUG_ON_ZERO(r_width % f_width),	\
	.enum_ids = (const u16 [(r_width / f_width) * (1 << f_width)])
=======
#define PINMUX_CFG_REG(name, r, r_width, f_width, ids)			\
	.reg = r, .reg_width = r_width,					\
	.field_width = f_width + BUILD_BUG_ON_ZERO(r_width % f_width) +	\
	BUILD_BUG_ON_ZERO(sizeof((const u16 []) { ids }) / sizeof(u16) != \
			  (r_width / f_width) * (1 << f_width)),	\
	.enum_ids = (const u16 [(r_width / f_width) * (1 << f_width)])	\
		{ ids }
>>>>>>> 0ecfebd2

/*
 * Describe a config register consisting of several fields of different widths
 *   - name: Register name (unused, for documentation purposes only)
 *   - r: Physical register address
 *   - r_width: Width of the register (in bits)
 *   - f_widths: List of widths of the register fields (in bits), from left
 *               to right (i.e. MSB to LSB), wrapped using the GROUP() macro.
 *   - ids: For each register field (from left to right, i.e. MSB to LSB),
 *          2^f_widths[i] enum IDs must be specified, one for each possible
 *          combination of the register field bit values, all wrapped using
 *          the GROUP() macro.
 */
<<<<<<< HEAD
#define PINMUX_CFG_REG_VAR(name, r, r_width, var_fw0, var_fwn...) \
	.reg = r, .reg_width = r_width,	\
	.var_field_width = (const u8 []) { var_fw0, var_fwn, 0 }, \
	.enum_ids = (const u16 [])
=======
#define PINMUX_CFG_REG_VAR(name, r, r_width, f_widths, ids)		\
	.reg = r, .reg_width = r_width,					\
	.var_field_width = (const u8 []) { f_widths, 0 },		\
	SET_NR_ENUM_IDS(sizeof((const u16 []) { ids }) / sizeof(u16))	\
	.enum_ids = (const u16 []) { ids }
>>>>>>> 0ecfebd2

struct pinmux_drive_reg_field {
	u16 pin;
	u8 offset;
	u8 size;
};

struct pinmux_drive_reg {
	u32 reg;
	const struct pinmux_drive_reg_field fields[8];
};

#define PINMUX_DRIVE_REG(name, r) \
	.reg = r, \
	.fields =

struct pinmux_bias_reg {
	u32 puen;		/* Pull-enable or pull-up control register */
	u32 pud;		/* Pull-up/down control register (optional) */
	const u16 pins[32];
};

#define PINMUX_BIAS_REG(name1, r1, name2, r2) \
	.puen = r1,	\
	.pud = r2,	\
	.pins =

struct pinmux_ioctrl_reg {
	u32 reg;
};

struct pinmux_data_reg {
	u32 reg;
	u8 reg_width;
	const u16 *enum_ids;
};

/*
 * Describe a data register
 *   - name: Register name (unused, for documentation purposes only)
 *   - r: Physical register address
 *   - r_width: Width of the register (in bits)
 *   - ids: For each register bit (from left to right, i.e. MSB to LSB), one
 *          enum ID must be specified, all wrapped using the GROUP() macro.
 */
#define PINMUX_DATA_REG(name, r, r_width, ids)				\
	.reg = r, .reg_width = r_width +				\
	BUILD_BUG_ON_ZERO(sizeof((const u16 []) { ids }) / sizeof(u16) != \
			  r_width),					\
	.enum_ids = (const u16 [r_width]) { ids }

struct pinmux_irq {
	const short *gpios;
};

/*
 * Describe the mapping from GPIOs to a single IRQ
 *   - ids...: List of GPIOs that are mapped to the same IRQ
 */
#define PINMUX_IRQ(ids...)			   \
	{ .gpios = (const short []) { ids, -1 } }

struct pinmux_range {
	u16 begin;
	u16 end;
	u16 force;
};

struct sh_pfc_window {
	phys_addr_t phys;
	void __iomem *virt;
	unsigned long size;
};

struct sh_pfc_pin_range;

struct sh_pfc {
	struct device *dev;
	const struct sh_pfc_soc_info *info;
	spinlock_t lock;

	unsigned int num_windows;
	struct sh_pfc_window *windows;
	unsigned int num_irqs;
	unsigned int *irqs;

	struct sh_pfc_pin_range *ranges;
	unsigned int nr_ranges;

	unsigned int nr_gpio_pins;

	struct sh_pfc_chip *gpio;
	u32 *saved_regs;
};

struct sh_pfc_soc_operations {
	int (*init)(struct sh_pfc *pfc);
	unsigned int (*get_bias)(struct sh_pfc *pfc, unsigned int pin);
	void (*set_bias)(struct sh_pfc *pfc, unsigned int pin,
			 unsigned int bias);
	int (*pin_to_pocctrl)(struct sh_pfc *pfc, unsigned int pin, u32 *pocctrl);
};

struct sh_pfc_soc_info {
	const char *name;
	const struct sh_pfc_soc_operations *ops;

	struct pinmux_range input;
	struct pinmux_range output;
	struct pinmux_range function;

	const struct sh_pfc_pin *pins;
	unsigned int nr_pins;
	const struct sh_pfc_pin_group *groups;
	unsigned int nr_groups;
	const struct sh_pfc_function *functions;
	unsigned int nr_functions;

#ifdef CONFIG_PINCTRL_SH_FUNC_GPIO
	const struct pinmux_func *func_gpios;
	unsigned int nr_func_gpios;
#endif

	const struct pinmux_cfg_reg *cfg_regs;
	const struct pinmux_drive_reg *drive_regs;
	const struct pinmux_bias_reg *bias_regs;
	const struct pinmux_ioctrl_reg *ioctrl_regs;
	const struct pinmux_data_reg *data_regs;

	const u16 *pinmux_data;
	unsigned int pinmux_data_size;

	const struct pinmux_irq *gpio_irq;
	unsigned int gpio_irq_size;

	u32 unlock_reg;
};

extern const struct sh_pfc_soc_info emev2_pinmux_info;
extern const struct sh_pfc_soc_info r8a73a4_pinmux_info;
extern const struct sh_pfc_soc_info r8a7740_pinmux_info;
extern const struct sh_pfc_soc_info r8a7743_pinmux_info;
extern const struct sh_pfc_soc_info r8a7744_pinmux_info;
extern const struct sh_pfc_soc_info r8a7745_pinmux_info;
extern const struct sh_pfc_soc_info r8a77470_pinmux_info;
extern const struct sh_pfc_soc_info r8a774a1_pinmux_info;
extern const struct sh_pfc_soc_info r8a774c0_pinmux_info;
extern const struct sh_pfc_soc_info r8a7778_pinmux_info;
extern const struct sh_pfc_soc_info r8a7779_pinmux_info;
extern const struct sh_pfc_soc_info r8a7790_pinmux_info;
extern const struct sh_pfc_soc_info r8a7791_pinmux_info;
extern const struct sh_pfc_soc_info r8a7792_pinmux_info;
extern const struct sh_pfc_soc_info r8a7793_pinmux_info;
extern const struct sh_pfc_soc_info r8a7794_pinmux_info;
extern const struct sh_pfc_soc_info r8a7795_pinmux_info;
extern const struct sh_pfc_soc_info r8a7795es1_pinmux_info;
extern const struct sh_pfc_soc_info r8a7796_pinmux_info;
extern const struct sh_pfc_soc_info r8a77965_pinmux_info;
extern const struct sh_pfc_soc_info r8a77970_pinmux_info;
extern const struct sh_pfc_soc_info r8a77980_pinmux_info;
extern const struct sh_pfc_soc_info r8a77990_pinmux_info;
extern const struct sh_pfc_soc_info r8a77995_pinmux_info;
extern const struct sh_pfc_soc_info sh7203_pinmux_info;
extern const struct sh_pfc_soc_info sh7264_pinmux_info;
extern const struct sh_pfc_soc_info sh7269_pinmux_info;
extern const struct sh_pfc_soc_info sh73a0_pinmux_info;
extern const struct sh_pfc_soc_info sh7720_pinmux_info;
extern const struct sh_pfc_soc_info sh7722_pinmux_info;
extern const struct sh_pfc_soc_info sh7723_pinmux_info;
extern const struct sh_pfc_soc_info sh7724_pinmux_info;
extern const struct sh_pfc_soc_info sh7734_pinmux_info;
extern const struct sh_pfc_soc_info sh7757_pinmux_info;
extern const struct sh_pfc_soc_info sh7785_pinmux_info;
extern const struct sh_pfc_soc_info sh7786_pinmux_info;
extern const struct sh_pfc_soc_info shx3_pinmux_info;

/* -----------------------------------------------------------------------------
 * Helper macros to create pin and port lists
 */

/*
 * sh_pfc_soc_info pinmux_data array macros
 */

/*
 * Describe generic pinmux data
 *   - data_or_mark: *_DATA or *_MARK enum ID
 *   - ids...: List of enum IDs to associate with data_or_mark
 */
#define PINMUX_DATA(data_or_mark, ids...)	data_or_mark, ids, 0

/*
 * Describe a pinmux configuration without GPIO function that needs
 * configuration in a Peripheral Function Select Register (IPSR)
 *   - ipsr: IPSR field (unused, for documentation purposes only)
 *   - fn: Function name, referring to a field in the IPSR
 */
#define PINMUX_IPSR_NOGP(ipsr, fn)					\
	PINMUX_DATA(fn##_MARK, FN_##fn)

/*
 * Describe a pinmux configuration with GPIO function that needs configuration
 * in both a Peripheral Function Select Register (IPSR) and in a
 * GPIO/Peripheral Function Select Register (GPSR)
 *   - ipsr: IPSR field
 *   - fn: Function name, also referring to the IPSR field
 */
#define PINMUX_IPSR_GPSR(ipsr, fn)					\
	PINMUX_DATA(fn##_MARK, FN_##fn, FN_##ipsr)

/*
 * Describe a pinmux configuration without GPIO function that needs
 * configuration in a Peripheral Function Select Register (IPSR), and where the
 * pinmux function has a representation in a Module Select Register (MOD_SEL).
 *   - ipsr: IPSR field (unused, for documentation purposes only)
 *   - fn: Function name, also referring to the IPSR field
 *   - msel: Module selector
 */
#define PINMUX_IPSR_NOGM(ipsr, fn, msel)				\
	PINMUX_DATA(fn##_MARK, FN_##fn, FN_##msel)

/*
 * Describe a pinmux configuration with GPIO function where the pinmux function
 * has no representation in a Peripheral Function Select Register (IPSR), but
 * instead solely depends on a group selection.
 *   - gpsr: GPSR field
 *   - fn: Function name, also referring to the GPSR field
 *   - gsel: Group selector
 */
#define PINMUX_IPSR_NOFN(gpsr, fn, gsel)				\
	PINMUX_DATA(fn##_MARK, FN_##gpsr, FN_##gsel)

/*
 * Describe a pinmux configuration with GPIO function that needs configuration
 * in both a Peripheral Function Select Register (IPSR) and a GPIO/Peripheral
 * Function Select Register (GPSR), and where the pinmux function has a
 * representation in a Module Select Register (MOD_SEL).
 *   - ipsr: IPSR field
 *   - fn: Function name, also referring to the IPSR field
 *   - msel: Module selector
 */
#define PINMUX_IPSR_MSEL(ipsr, fn, msel)				\
	PINMUX_DATA(fn##_MARK, FN_##msel, FN_##fn, FN_##ipsr)

/*
 * Describe a pinmux configuration similar to PINMUX_IPSR_MSEL, but with
 * an additional select register that controls physical multiplexing
 * with another pin.
 *   - ipsr: IPSR field
 *   - fn: Function name, also referring to the IPSR field
 *   - psel: Physical multiplexing selector
 *   - msel: Module selector
 */
#define PINMUX_IPSR_PHYS_MSEL(ipsr, fn, psel, msel) \
	PINMUX_DATA(fn##_MARK, FN_##psel, FN_##msel, FN_##fn, FN_##ipsr)

/*
 * Describe a pinmux configuration in which a pin is physically multiplexed
 * with other pins.
<<<<<<< HEAD
 *   - ipsr: IPSR field
 *   - fn: Function name, also referring to the IPSR field
=======
 *   - ipsr: IPSR field (unused, for documentation purposes only)
 *   - fn: Function name
>>>>>>> 0ecfebd2
 *   - psel: Physical multiplexing selector
 */
#define PINMUX_IPSR_PHYS(ipsr, fn, psel) \
	PINMUX_DATA(fn##_MARK, FN_##psel)

/*
 * Describe a pinmux configuration for a single-function pin with GPIO
 * capability.
 *   - fn: Function name
 */
#define PINMUX_SINGLE(fn)						\
	PINMUX_DATA(fn##_MARK, FN_##fn)

/*
 * GP port style (32 ports banks)
 */

#define PORT_GP_CFG_1(bank, pin, fn, sfx, cfg)				\
	fn(bank, pin, GP_##bank##_##pin, sfx, cfg)
#define PORT_GP_1(bank, pin, fn, sfx)	PORT_GP_CFG_1(bank, pin, fn, sfx, 0)

#define PORT_GP_CFG_4(bank, fn, sfx, cfg)				\
	PORT_GP_CFG_1(bank, 0,  fn, sfx, cfg),				\
	PORT_GP_CFG_1(bank, 1,  fn, sfx, cfg),				\
	PORT_GP_CFG_1(bank, 2,  fn, sfx, cfg),				\
	PORT_GP_CFG_1(bank, 3,  fn, sfx, cfg)
#define PORT_GP_4(bank, fn, sfx)	PORT_GP_CFG_4(bank, fn, sfx, 0)

#define PORT_GP_CFG_6(bank, fn, sfx, cfg)				\
	PORT_GP_CFG_4(bank, fn, sfx, cfg),				\
	PORT_GP_CFG_1(bank, 4,  fn, sfx, cfg),				\
	PORT_GP_CFG_1(bank, 5,  fn, sfx, cfg)
#define PORT_GP_6(bank, fn, sfx)	PORT_GP_CFG_6(bank, fn, sfx, 0)

#define PORT_GP_CFG_8(bank, fn, sfx, cfg)				\
	PORT_GP_CFG_6(bank, fn, sfx, cfg),				\
	PORT_GP_CFG_1(bank, 6,  fn, sfx, cfg),				\
	PORT_GP_CFG_1(bank, 7,  fn, sfx, cfg)
#define PORT_GP_8(bank, fn, sfx)	PORT_GP_CFG_8(bank, fn, sfx, 0)

#define PORT_GP_CFG_9(bank, fn, sfx, cfg)				\
	PORT_GP_CFG_8(bank, fn, sfx, cfg),				\
	PORT_GP_CFG_1(bank, 8,  fn, sfx, cfg)
#define PORT_GP_9(bank, fn, sfx)	PORT_GP_CFG_9(bank, fn, sfx, 0)

#define PORT_GP_CFG_10(bank, fn, sfx, cfg)				\
	PORT_GP_CFG_9(bank, fn, sfx, cfg),				\
	PORT_GP_CFG_1(bank, 9,  fn, sfx, cfg)
#define PORT_GP_10(bank, fn, sfx)	PORT_GP_CFG_10(bank, fn, sfx, 0)

#define PORT_GP_CFG_11(bank, fn, sfx, cfg)				\
	PORT_GP_CFG_10(bank, fn, sfx, cfg),				\
	PORT_GP_CFG_1(bank, 10, fn, sfx, cfg)
#define PORT_GP_11(bank, fn, sfx)	PORT_GP_CFG_11(bank, fn, sfx, 0)

#define PORT_GP_CFG_12(bank, fn, sfx, cfg)				\
	PORT_GP_CFG_11(bank, fn, sfx, cfg),				\
	PORT_GP_CFG_1(bank, 11, fn, sfx, cfg)
#define PORT_GP_12(bank, fn, sfx)	PORT_GP_CFG_12(bank, fn, sfx, 0)

#define PORT_GP_CFG_14(bank, fn, sfx, cfg)				\
	PORT_GP_CFG_12(bank, fn, sfx, cfg),				\
	PORT_GP_CFG_1(bank, 12, fn, sfx, cfg),				\
	PORT_GP_CFG_1(bank, 13, fn, sfx, cfg)
#define PORT_GP_14(bank, fn, sfx)	PORT_GP_CFG_14(bank, fn, sfx, 0)

#define PORT_GP_CFG_15(bank, fn, sfx, cfg)				\
	PORT_GP_CFG_14(bank, fn, sfx, cfg),				\
	PORT_GP_CFG_1(bank, 14, fn, sfx, cfg)
#define PORT_GP_15(bank, fn, sfx)	PORT_GP_CFG_15(bank, fn, sfx, 0)

#define PORT_GP_CFG_16(bank, fn, sfx, cfg)				\
	PORT_GP_CFG_15(bank, fn, sfx, cfg),				\
	PORT_GP_CFG_1(bank, 15, fn, sfx, cfg)
#define PORT_GP_16(bank, fn, sfx)	PORT_GP_CFG_16(bank, fn, sfx, 0)

#define PORT_GP_CFG_17(bank, fn, sfx, cfg)				\
	PORT_GP_CFG_16(bank, fn, sfx, cfg),				\
	PORT_GP_CFG_1(bank, 16, fn, sfx, cfg)
#define PORT_GP_17(bank, fn, sfx)	PORT_GP_CFG_17(bank, fn, sfx, 0)

#define PORT_GP_CFG_18(bank, fn, sfx, cfg)				\
	PORT_GP_CFG_17(bank, fn, sfx, cfg),				\
	PORT_GP_CFG_1(bank, 17, fn, sfx, cfg)
#define PORT_GP_18(bank, fn, sfx)	PORT_GP_CFG_18(bank, fn, sfx, 0)

#define PORT_GP_CFG_20(bank, fn, sfx, cfg)				\
	PORT_GP_CFG_18(bank, fn, sfx, cfg),				\
	PORT_GP_CFG_1(bank, 18, fn, sfx, cfg),				\
	PORT_GP_CFG_1(bank, 19, fn, sfx, cfg)
#define PORT_GP_20(bank, fn, sfx)	PORT_GP_CFG_20(bank, fn, sfx, 0)

#define PORT_GP_CFG_21(bank, fn, sfx, cfg)				\
	PORT_GP_CFG_20(bank, fn, sfx, cfg),				\
	PORT_GP_CFG_1(bank, 20, fn, sfx, cfg)
#define PORT_GP_21(bank, fn, sfx)	PORT_GP_CFG_21(bank, fn, sfx, 0)

#define PORT_GP_CFG_22(bank, fn, sfx, cfg)				\
	PORT_GP_CFG_21(bank, fn, sfx, cfg),				\
	PORT_GP_CFG_1(bank, 21, fn, sfx, cfg)
#define PORT_GP_22(bank, fn, sfx)	PORT_GP_CFG_22(bank, fn, sfx, 0)

#define PORT_GP_CFG_23(bank, fn, sfx, cfg)				\
	PORT_GP_CFG_22(bank, fn, sfx, cfg),				\
	PORT_GP_CFG_1(bank, 22, fn, sfx, cfg)
#define PORT_GP_23(bank, fn, sfx)	PORT_GP_CFG_23(bank, fn, sfx, 0)

#define PORT_GP_CFG_24(bank, fn, sfx, cfg)				\
	PORT_GP_CFG_23(bank, fn, sfx, cfg),				\
	PORT_GP_CFG_1(bank, 23, fn, sfx, cfg)
#define PORT_GP_24(bank, fn, sfx)	PORT_GP_CFG_24(bank, fn, sfx, 0)

#define PORT_GP_CFG_25(bank, fn, sfx, cfg)				\
	PORT_GP_CFG_24(bank, fn, sfx, cfg),				\
	PORT_GP_CFG_1(bank, 24, fn, sfx, cfg)
#define PORT_GP_25(bank, fn, sfx)	PORT_GP_CFG_25(bank, fn, sfx, 0)

#define PORT_GP_CFG_26(bank, fn, sfx, cfg)				\
	PORT_GP_CFG_25(bank, fn, sfx, cfg),				\
	PORT_GP_CFG_1(bank, 25, fn, sfx, cfg)
#define PORT_GP_26(bank, fn, sfx)	PORT_GP_CFG_26(bank, fn, sfx, 0)

#define PORT_GP_CFG_28(bank, fn, sfx, cfg)				\
	PORT_GP_CFG_26(bank, fn, sfx, cfg),				\
	PORT_GP_CFG_1(bank, 26, fn, sfx, cfg),				\
	PORT_GP_CFG_1(bank, 27, fn, sfx, cfg)
#define PORT_GP_28(bank, fn, sfx)	PORT_GP_CFG_28(bank, fn, sfx, 0)

#define PORT_GP_CFG_29(bank, fn, sfx, cfg)				\
	PORT_GP_CFG_28(bank, fn, sfx, cfg),				\
	PORT_GP_CFG_1(bank, 28, fn, sfx, cfg)
#define PORT_GP_29(bank, fn, sfx)	PORT_GP_CFG_29(bank, fn, sfx, 0)

#define PORT_GP_CFG_30(bank, fn, sfx, cfg)				\
	PORT_GP_CFG_29(bank, fn, sfx, cfg),				\
	PORT_GP_CFG_1(bank, 29, fn, sfx, cfg)
#define PORT_GP_30(bank, fn, sfx)	PORT_GP_CFG_30(bank, fn, sfx, 0)

#define PORT_GP_CFG_32(bank, fn, sfx, cfg)				\
	PORT_GP_CFG_30(bank, fn, sfx, cfg),				\
	PORT_GP_CFG_1(bank, 30, fn, sfx, cfg),				\
	PORT_GP_CFG_1(bank, 31, fn, sfx, cfg)
#define PORT_GP_32(bank, fn, sfx)	PORT_GP_CFG_32(bank, fn, sfx, 0)

#define PORT_GP_32_REV(bank, fn, sfx)					\
	PORT_GP_1(bank, 31, fn, sfx), PORT_GP_1(bank, 30, fn, sfx),	\
	PORT_GP_1(bank, 29, fn, sfx), PORT_GP_1(bank, 28, fn, sfx),	\
	PORT_GP_1(bank, 27, fn, sfx), PORT_GP_1(bank, 26, fn, sfx),	\
	PORT_GP_1(bank, 25, fn, sfx), PORT_GP_1(bank, 24, fn, sfx),	\
	PORT_GP_1(bank, 23, fn, sfx), PORT_GP_1(bank, 22, fn, sfx),	\
	PORT_GP_1(bank, 21, fn, sfx), PORT_GP_1(bank, 20, fn, sfx),	\
	PORT_GP_1(bank, 19, fn, sfx), PORT_GP_1(bank, 18, fn, sfx),	\
	PORT_GP_1(bank, 17, fn, sfx), PORT_GP_1(bank, 16, fn, sfx),	\
	PORT_GP_1(bank, 15, fn, sfx), PORT_GP_1(bank, 14, fn, sfx),	\
	PORT_GP_1(bank, 13, fn, sfx), PORT_GP_1(bank, 12, fn, sfx),	\
	PORT_GP_1(bank, 11, fn, sfx), PORT_GP_1(bank, 10, fn, sfx),	\
	PORT_GP_1(bank, 9,  fn, sfx), PORT_GP_1(bank, 8,  fn, sfx),	\
	PORT_GP_1(bank, 7,  fn, sfx), PORT_GP_1(bank, 6,  fn, sfx),	\
	PORT_GP_1(bank, 5,  fn, sfx), PORT_GP_1(bank, 4,  fn, sfx),	\
	PORT_GP_1(bank, 3,  fn, sfx), PORT_GP_1(bank, 2,  fn, sfx),	\
	PORT_GP_1(bank, 1,  fn, sfx), PORT_GP_1(bank, 0,  fn, sfx)

/* GP_ALL(suffix) - Expand to a list of GP_#_#_suffix */
#define _GP_ALL(bank, pin, name, sfx, cfg)	name##_##sfx
#define GP_ALL(str)			CPU_ALL_PORT(_GP_ALL, str)

/* PINMUX_GPIO_GP_ALL - Expand to a list of sh_pfc_pin entries */
#define _GP_GPIO(bank, _pin, _name, sfx, cfg)				\
	{								\
		.pin = (bank * 32) + _pin,				\
		.name = __stringify(_name),				\
		.enum_id = _name##_DATA,				\
		.configs = cfg,						\
	}
#define PINMUX_GPIO_GP_ALL()		CPU_ALL_PORT(_GP_GPIO, unused)

/* PINMUX_DATA_GP_ALL -  Expand to a list of name_DATA, name_FN marks */
#define _GP_DATA(bank, pin, name, sfx, cfg)	PINMUX_DATA(name##_DATA, name##_FN)
#define PINMUX_DATA_GP_ALL()		CPU_ALL_PORT(_GP_DATA, unused)

/*
 * PORT style (linear pin space)
 */

#define PORT_1(pn, fn, pfx, sfx) fn(pn, pfx, sfx)

#define PORT_10(pn, fn, pfx, sfx)					  \
	PORT_1(pn,   fn, pfx##0, sfx), PORT_1(pn+1, fn, pfx##1, sfx),	  \
	PORT_1(pn+2, fn, pfx##2, sfx), PORT_1(pn+3, fn, pfx##3, sfx),	  \
	PORT_1(pn+4, fn, pfx##4, sfx), PORT_1(pn+5, fn, pfx##5, sfx),	  \
	PORT_1(pn+6, fn, pfx##6, sfx), PORT_1(pn+7, fn, pfx##7, sfx),	  \
	PORT_1(pn+8, fn, pfx##8, sfx), PORT_1(pn+9, fn, pfx##9, sfx)

#define PORT_90(pn, fn, pfx, sfx)					  \
	PORT_10(pn+10, fn, pfx##1, sfx), PORT_10(pn+20, fn, pfx##2, sfx), \
	PORT_10(pn+30, fn, pfx##3, sfx), PORT_10(pn+40, fn, pfx##4, sfx), \
	PORT_10(pn+50, fn, pfx##5, sfx), PORT_10(pn+60, fn, pfx##6, sfx), \
	PORT_10(pn+70, fn, pfx##7, sfx), PORT_10(pn+80, fn, pfx##8, sfx), \
	PORT_10(pn+90, fn, pfx##9, sfx)

/* PORT_ALL(suffix) - Expand to a list of PORT_#_suffix */
#define _PORT_ALL(pn, pfx, sfx)		pfx##_##sfx
#define PORT_ALL(str)			CPU_ALL_PORT(_PORT_ALL, PORT, str)

/* PINMUX_GPIO - Expand to a sh_pfc_pin entry */
#define PINMUX_GPIO(_pin)						\
	[GPIO_##_pin] = {						\
		.pin = (u16)-1,						\
		.name = __stringify(GPIO_##_pin),			\
		.enum_id = _pin##_DATA,					\
	}

/* SH_PFC_PIN_CFG - Expand to a sh_pfc_pin entry (named PORT#) with config */
#define SH_PFC_PIN_CFG(_pin, cfgs)					\
	{								\
		.pin = _pin,						\
		.name = __stringify(PORT##_pin),			\
		.enum_id = PORT##_pin##_DATA,				\
		.configs = cfgs,					\
	}

/* SH_PFC_PIN_NAMED - Expand to a sh_pfc_pin entry with the given name */
#define SH_PFC_PIN_NAMED(row, col, _name)				\
	{								\
		.pin = PIN_NUMBER(row, col),				\
		.name = __stringify(PIN_##_name),			\
		.configs = SH_PFC_PIN_CFG_NO_GPIO,			\
	}

/* SH_PFC_PIN_NAMED_CFG - Expand to a sh_pfc_pin entry with the given name */
#define SH_PFC_PIN_NAMED_CFG(row, col, _name, cfgs)			\
	{								\
		.pin = PIN_NUMBER(row, col),				\
		.name = __stringify(PIN_##_name),			\
		.configs = SH_PFC_PIN_CFG_NO_GPIO | cfgs,		\
	}

/* PINMUX_DATA_ALL - Expand to a list of PORT_name_DATA, PORT_name_FN0,
 *		     PORT_name_OUT, PORT_name_IN marks
 */
#define _PORT_DATA(pn, pfx, sfx)					\
	PINMUX_DATA(PORT##pfx##_DATA, PORT##pfx##_FN0,			\
		    PORT##pfx##_OUT, PORT##pfx##_IN)
#define PINMUX_DATA_ALL()		CPU_ALL_PORT(_PORT_DATA, , unused)

/* GPIO_FN(name) - Expand to a sh_pfc_pin entry for a function GPIO */
#define PINMUX_GPIO_FN(gpio, base, data_or_mark)			\
	[gpio - (base)] = {						\
		.name = __stringify(gpio),				\
		.enum_id = data_or_mark,				\
	}
#define GPIO_FN(str)							\
	PINMUX_GPIO_FN(GPIO_FN_##str, PINMUX_FN_BASE, str##_MARK)

/*
 * PORTnCR helper macro for SH-Mobile/R-Mobile
 */
#define PORTCR(nr, reg)							\
	{								\
		PINMUX_CFG_REG_VAR("PORT" nr "CR", reg, 8,		\
				   GROUP(2, 2, 1, 3),			\
				   GROUP(				\
			/* PULMD[1:0], handled by .set_bias() */	\
			0, 0, 0, 0,					\
			/* IE and OE */					\
			0, PORT##nr##_OUT, PORT##nr##_IN, 0,		\
			/* SEC, not supported */			\
			0, 0,						\
			/* PTMD[2:0] */					\
			PORT##nr##_FN0, PORT##nr##_FN1,			\
			PORT##nr##_FN2, PORT##nr##_FN3,			\
			PORT##nr##_FN4, PORT##nr##_FN5,			\
			PORT##nr##_FN6, PORT##nr##_FN7			\
		))							\
	}

/*
 * GPIO number helper macro for R-Car
 */
#define RCAR_GP_PIN(bank, pin)		(((bank) * 32) + (pin))

#endif /* __SH_PFC_H */<|MERGE_RESOLUTION|>--- conflicted
+++ resolved
@@ -134,12 +134,6 @@
  *          combination of the register field bit values, all wrapped using
  *          the GROUP() macro.
  */
-<<<<<<< HEAD
-#define PINMUX_CFG_REG(name, r, r_width, f_width) \
-	.reg = r, .reg_width = r_width,					\
-	.field_width = f_width + BUILD_BUG_ON_ZERO(r_width % f_width),	\
-	.enum_ids = (const u16 [(r_width / f_width) * (1 << f_width)])
-=======
 #define PINMUX_CFG_REG(name, r, r_width, f_width, ids)			\
 	.reg = r, .reg_width = r_width,					\
 	.field_width = f_width + BUILD_BUG_ON_ZERO(r_width % f_width) +	\
@@ -147,7 +141,6 @@
 			  (r_width / f_width) * (1 << f_width)),	\
 	.enum_ids = (const u16 [(r_width / f_width) * (1 << f_width)])	\
 		{ ids }
->>>>>>> 0ecfebd2
 
 /*
  * Describe a config register consisting of several fields of different widths
@@ -161,18 +154,11 @@
  *          combination of the register field bit values, all wrapped using
  *          the GROUP() macro.
  */
-<<<<<<< HEAD
-#define PINMUX_CFG_REG_VAR(name, r, r_width, var_fw0, var_fwn...) \
-	.reg = r, .reg_width = r_width,	\
-	.var_field_width = (const u8 []) { var_fw0, var_fwn, 0 }, \
-	.enum_ids = (const u16 [])
-=======
 #define PINMUX_CFG_REG_VAR(name, r, r_width, f_widths, ids)		\
 	.reg = r, .reg_width = r_width,					\
 	.var_field_width = (const u8 []) { f_widths, 0 },		\
 	SET_NR_ENUM_IDS(sizeof((const u16 []) { ids }) / sizeof(u16))	\
 	.enum_ids = (const u16 []) { ids }
->>>>>>> 0ecfebd2
 
 struct pinmux_drive_reg_field {
 	u16 pin;
@@ -432,13 +418,8 @@
 /*
  * Describe a pinmux configuration in which a pin is physically multiplexed
  * with other pins.
-<<<<<<< HEAD
- *   - ipsr: IPSR field
- *   - fn: Function name, also referring to the IPSR field
-=======
  *   - ipsr: IPSR field (unused, for documentation purposes only)
  *   - fn: Function name
->>>>>>> 0ecfebd2
  *   - psel: Physical multiplexing selector
  */
 #define PINMUX_IPSR_PHYS(ipsr, fn, psel) \
