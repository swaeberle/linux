--- conflicted
+++ resolved
@@ -47,11 +47,7 @@
 struct set_config_cmd_payload;
 struct dmub_notification;
 
-<<<<<<< HEAD
-#define DC_VER "3.2.198"
-=======
 #define DC_VER "3.2.205"
->>>>>>> 65898687
 
 #define MAX_SURFACES 3
 #define MAX_PLANES 6
@@ -410,12 +406,9 @@
 	bool ignore_dpref_ss;
 	bool enable_mipi_converter_optimization;
 	bool use_default_clock_table;
-<<<<<<< HEAD
-=======
 	bool force_bios_enable_lttpr;
 	uint8_t force_bios_fixed_vs;
 
->>>>>>> 65898687
 };
 
 enum visual_confirm {
@@ -841,12 +834,9 @@
 	bool force_disable_subvp;
 	bool force_subvp_mclk_switch;
 	bool allow_sw_cursor_fallback;
-<<<<<<< HEAD
-=======
 	unsigned int force_subvp_num_ways;
 	unsigned int force_mall_ss_num_ways;
 	bool alloc_extra_way_for_cursor;
->>>>>>> 65898687
 	bool force_usr_allow;
 	/* uses value at boot and disables switch */
 	bool disable_dtb_ref_clk_switch;
