--- conflicted
+++ resolved
@@ -29,10 +29,7 @@
 #include <linux/dma-mapping.h>
 #include <linux/module.h>
 #include <linux/pci.h>
-<<<<<<< HEAD
-=======
 #include <linux/mem_encrypt.h>
->>>>>>> 04d5ce62
 
 #include <drm/drm_drv.h>
 #include <drm/drm_ioctl.h>
@@ -1248,8 +1245,6 @@
 	vmw_driver_unload(dev);
 	drm_dev_put(dev);
 	pci_disable_device(pdev);
-<<<<<<< HEAD
-=======
 }
 
 static unsigned long
@@ -1262,7 +1257,6 @@
 
 	return drm_get_unmapped_area(file, uaddr, len, pgoff, flags,
 				     &dev_priv->vma_manager);
->>>>>>> 04d5ce62
 }
 
 static int vmwgfx_pm_notifier(struct notifier_block *nb, unsigned long val,
@@ -1442,12 +1436,6 @@
 static struct drm_driver driver = {
 	.driver_features =
 	DRIVER_MODESET | DRIVER_RENDER | DRIVER_ATOMIC,
-<<<<<<< HEAD
-	.get_vblank_counter = vmw_get_vblank_counter,
-	.enable_vblank = vmw_enable_vblank,
-	.disable_vblank = vmw_disable_vblank,
-=======
->>>>>>> 04d5ce62
 	.ioctls = vmw_ioctls,
 	.num_ioctls = ARRAY_SIZE(vmw_ioctls),
 	.master_set = vmw_master_set,
