--- conflicted
+++ resolved
@@ -182,7 +182,6 @@
 	{ 0x00000018, 0x000000AB, 0x0 },
 	{ 0x00007013, 0x0000009F, 0x0 },
 	{ 0x00000018, 0x000000DF, 0x0 },
-<<<<<<< HEAD
 };
 
 /*
@@ -219,44 +218,6 @@
 	{ 0x00000018, 0x0000008A, 0x0 },
 };
 
-=======
-};
-
-/*
- * Skylake U
- * eDP 1.4 low vswing translation parameters
- */
-static const struct ddi_buf_trans skl_u_ddi_translations_edp[] = {
-	{ 0x00000018, 0x000000A8, 0x0 },
-	{ 0x00004013, 0x000000A9, 0x0 },
-	{ 0x00007011, 0x000000A2, 0x0 },
-	{ 0x00009010, 0x0000009C, 0x0 },
-	{ 0x00000018, 0x000000A9, 0x0 },
-	{ 0x00006013, 0x000000A2, 0x0 },
-	{ 0x00007011, 0x000000A6, 0x0 },
-	{ 0x00002016, 0x000000AB, 0x0 },
-	{ 0x00005013, 0x0000009F, 0x0 },
-	{ 0x00000018, 0x000000DF, 0x0 },
-};
-
-/*
- * Skylake Y with 0.95V VccIO
- * eDP 1.4 low vswing translation parameters
- */
-static const struct ddi_buf_trans skl_y_085v_ddi_translations_edp[] = {
-	{ 0x00000018, 0x000000A8, 0x0 },
-	{ 0x00004013, 0x000000AB, 0x0 },
-	{ 0x00007011, 0x000000A4, 0x0 },
-	{ 0x00009010, 0x000000DF, 0x0 },
-	{ 0x00000018, 0x000000AA, 0x0 },
-	{ 0x00006013, 0x000000A4, 0x0 },
-	{ 0x00007011, 0x0000009D, 0x0 },
-	{ 0x00000018, 0x000000A0, 0x0 },
-	{ 0x00006012, 0x000000DF, 0x0 },
-	{ 0x00000018, 0x0000008A, 0x0 },
-};
-
->>>>>>> 75067dde
 /* Skylake H, S and U, and Skylake Y with 0.95V VccIO */
 static const struct ddi_buf_trans skl_ddi_translations_hdmi[] = {
 	{ 0x00000018, 0x000000AC, 0x0 },
@@ -506,13 +467,10 @@
 		ddi_translations_hdmi =
 				skl_get_buf_trans_hdmi(dev, &n_hdmi_entries);
 		hdmi_default_entry = 8;
-<<<<<<< HEAD
-=======
 		/* If we're boosting the current, set bit 31 of trans1 */
 		if (dev_priv->vbt.ddi_port_info[port].hdmi_boost_level ||
 		    dev_priv->vbt.ddi_port_info[port].dp_boost_level)
 			iboost_bit = 1<<31;
->>>>>>> 75067dde
 	} else if (IS_BROADWELL(dev)) {
 		ddi_translations_fdi = bdw_ddi_translations_fdi;
 		ddi_translations_dp = bdw_ddi_translations_dp;
@@ -1784,19 +1742,11 @@
 	crtc_state->dpll_hw_state.pll8 = targ_cnt;
 
 	crtc_state->dpll_hw_state.pll9 = 5 << PORT_PLL_LOCK_THRESHOLD_SHIFT;
-<<<<<<< HEAD
 
 	crtc_state->dpll_hw_state.pll10 =
 		PORT_PLL_DCO_AMP(PORT_PLL_DCO_AMP_DEFAULT)
 		| PORT_PLL_DCO_AMP_OVR_EN_H;
 
-=======
-
-	crtc_state->dpll_hw_state.pll10 =
-		PORT_PLL_DCO_AMP(PORT_PLL_DCO_AMP_DEFAULT)
-		| PORT_PLL_DCO_AMP_OVR_EN_H;
-
->>>>>>> 75067dde
 	crtc_state->dpll_hw_state.ebb4 = PORT_PLL_10BIT_CLK_ENABLE;
 
 	crtc_state->dpll_hw_state.pcsdw12 =
@@ -2133,20 +2083,6 @@
 	struct drm_i915_private *dev_priv = dev->dev_private;
 	const struct ddi_buf_trans *ddi_translations;
 	uint8_t iboost;
-<<<<<<< HEAD
-	int n_entries;
-	u32 reg;
-
-	if (type == INTEL_OUTPUT_DISPLAYPORT) {
-		ddi_translations = skl_get_buf_trans_dp(dev, &n_entries);
-		iboost = ddi_translations[port].i_boost;
-	} else if (type == INTEL_OUTPUT_EDP) {
-		ddi_translations = skl_get_buf_trans_edp(dev, &n_entries);
-		iboost = ddi_translations[port].i_boost;
-	} else if (type == INTEL_OUTPUT_HDMI) {
-		ddi_translations = skl_get_buf_trans_hdmi(dev, &n_entries);
-		iboost = ddi_translations[port].i_boost;
-=======
 	uint8_t dp_iboost, hdmi_iboost;
 	int n_entries;
 	u32 reg;
@@ -2176,7 +2112,6 @@
 			ddi_translations = skl_get_buf_trans_hdmi(dev, &n_entries);
 			iboost = ddi_translations[port].i_boost;
 		}
->>>>>>> 75067dde
 	} else {
 		return;
 	}
