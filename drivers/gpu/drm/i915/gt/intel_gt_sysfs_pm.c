// SPDX-License-Identifier: MIT
/*
 * Copyright © 2022 Intel Corporation
 */

#include <drm/drm_device.h>
#include <linux/sysfs.h>
#include <linux/printk.h>

#include "i915_drv.h"
#include "i915_reg.h"
#include "i915_sysfs.h"
#include "intel_gt.h"
#include "intel_gt_regs.h"
#include "intel_gt_sysfs.h"
#include "intel_gt_sysfs_pm.h"
#include "intel_pcode.h"
#include "intel_rc6.h"
#include "intel_rps.h"

enum intel_gt_sysfs_op {
	INTEL_GT_SYSFS_MIN = 0,
	INTEL_GT_SYSFS_MAX,
};

static int
sysfs_gt_attribute_w_func(struct kobject *kobj, struct attribute *attr,
			  int (func)(struct intel_gt *gt, u32 val), u32 val)
{
	struct intel_gt *gt;
	int ret;

	if (!is_object_gt(kobj)) {
		int i;
		struct device *dev = kobj_to_dev(kobj);
		struct drm_i915_private *i915 = kdev_minor_to_i915(dev);

		for_each_gt(gt, i915, i) {
			ret = func(gt, val);
			if (ret)
				break;
		}
	} else {
		gt = intel_gt_sysfs_get_drvdata(kobj, attr->name);
		ret = func(gt, val);
	}

	return ret;
}

static u32
sysfs_gt_attribute_r_func(struct kobject *kobj, struct attribute *attr,
			  u32 (func)(struct intel_gt *gt),
			  enum intel_gt_sysfs_op op)
{
	struct intel_gt *gt;
	u32 ret;

	ret = (op == INTEL_GT_SYSFS_MAX) ? 0 : (u32) -1;

	if (!is_object_gt(kobj)) {
		int i;
		struct device *dev = kobj_to_dev(kobj);
		struct drm_i915_private *i915 = kdev_minor_to_i915(dev);

		for_each_gt(gt, i915, i) {
			u32 val = func(gt);

			switch (op) {
			case INTEL_GT_SYSFS_MIN:
				if (val < ret)
					ret = val;
				break;

			case INTEL_GT_SYSFS_MAX:
				if (val > ret)
					ret = val;
				break;
			}
		}
	} else {
		gt = intel_gt_sysfs_get_drvdata(kobj, attr->name);
		ret = func(gt);
	}

	return ret;
}

/* RC6 interfaces will show the minimum RC6 residency value */
#define sysfs_gt_attribute_r_min_func(d, a, f) \
		sysfs_gt_attribute_r_func(d, a, f, INTEL_GT_SYSFS_MIN)

/* Frequency interfaces will show the maximum frequency value */
#define sysfs_gt_attribute_r_max_func(d, a, f) \
		sysfs_gt_attribute_r_func(d, a, f, INTEL_GT_SYSFS_MAX)

#define INTEL_GT_SYSFS_SHOW(_name, _attr_type)							\
	static ssize_t _name##_show_common(struct kobject *kobj,				\
					   struct attribute *attr, char *buff)			\
	{											\
		u32 val = sysfs_gt_attribute_r_##_attr_type##_func(kobj, attr,			\
								   __##_name##_show);		\
												\
		return sysfs_emit(buff, "%u\n", val);						\
	}											\
	static ssize_t _name##_show(struct kobject *kobj,					\
				    struct kobj_attribute *attr, char *buff)			\
	{											\
		return _name ##_show_common(kobj, &attr->attr, buff);				\
	}											\
	static ssize_t _name##_dev_show(struct device *dev,					\
					struct device_attribute *attr, char *buff)		\
	{											\
		return _name##_show_common(&dev->kobj, &attr->attr, buff);			\
	}

#define INTEL_GT_SYSFS_STORE(_name, _func)						\
	static ssize_t _name##_store_common(struct kobject *kobj,			\
					    struct attribute *attr,			\
					    const char *buff, size_t count)		\
	{										\
		int ret;								\
		u32 val;								\
											\
		ret = kstrtou32(buff, 0, &val);						\
		if (ret)								\
			return ret;							\
											\
		ret = sysfs_gt_attribute_w_func(kobj, attr, _func, val);		\
											\
		return ret ?: count;							\
	}										\
	static ssize_t _name##_store(struct kobject *kobj,				\
				     struct kobj_attribute *attr, const char *buff,	\
				     size_t count)					\
	{										\
		return _name##_store_common(kobj, &attr->attr, buff, count);		\
	}										\
	static ssize_t _name##_dev_store(struct device *dev,				\
					 struct device_attribute *attr,			\
					 const char *buff, size_t count)		\
	{										\
		return _name##_store_common(&dev->kobj, &attr->attr, buff, count);	\
	}

#define INTEL_GT_SYSFS_SHOW_MAX(_name) INTEL_GT_SYSFS_SHOW(_name, max)
#define INTEL_GT_SYSFS_SHOW_MIN(_name) INTEL_GT_SYSFS_SHOW(_name, min)

#define INTEL_GT_ATTR_RW(_name) \
	static struct kobj_attribute attr_##_name = __ATTR_RW(_name)

#define INTEL_GT_ATTR_RO(_name) \
	static struct kobj_attribute attr_##_name = __ATTR_RO(_name)

#define INTEL_GT_DUAL_ATTR_RW(_name) \
	static struct device_attribute dev_attr_##_name = __ATTR(_name, 0644,		\
								 _name##_dev_show,	\
								 _name##_dev_store);	\
	INTEL_GT_ATTR_RW(_name)

#define INTEL_GT_DUAL_ATTR_RO(_name) \
	static struct device_attribute dev_attr_##_name = __ATTR(_name, 0444,		\
								 _name##_dev_show,	\
								 NULL);			\
	INTEL_GT_ATTR_RO(_name)

#ifdef CONFIG_PM
static u32 get_residency(struct intel_gt *gt, i915_reg_t reg)
{
	intel_wakeref_t wakeref;
	u64 res = 0;

	with_intel_runtime_pm(gt->uncore->rpm, wakeref)
		res = intel_rc6_residency_us(&gt->rc6, reg);

	return DIV_ROUND_CLOSEST_ULL(res, 1000);
}

static u8 get_rc6_mask(struct intel_gt *gt)
{
	u8 mask = 0;

	if (HAS_RC6(gt->i915))
		mask |= BIT(0);
	if (HAS_RC6p(gt->i915))
		mask |= BIT(1);
	if (HAS_RC6pp(gt->i915))
		mask |= BIT(2);

	return mask;
}

static ssize_t rc6_enable_show(struct kobject *kobj,
			       struct kobj_attribute *attr,
			       char *buff)
{
	struct intel_gt *gt = intel_gt_sysfs_get_drvdata(kobj, attr->attr.name);

	return sysfs_emit(buff, "%x\n", get_rc6_mask(gt));
}

static ssize_t rc6_enable_dev_show(struct device *dev,
				   struct device_attribute *attr,
				   char *buff)
{
	struct intel_gt *gt = intel_gt_sysfs_get_drvdata(&dev->kobj, attr->attr.name);

	return sysfs_emit(buff, "%x\n", get_rc6_mask(gt));
}

static u32 __rc6_residency_ms_show(struct intel_gt *gt)
{
	return get_residency(gt, GEN6_GT_GFX_RC6);
}

static u32 __rc6p_residency_ms_show(struct intel_gt *gt)
{
	return get_residency(gt, GEN6_GT_GFX_RC6p);
}

static u32 __rc6pp_residency_ms_show(struct intel_gt *gt)
{
	return get_residency(gt, GEN6_GT_GFX_RC6pp);
}

static u32 __media_rc6_residency_ms_show(struct intel_gt *gt)
{
	return get_residency(gt, VLV_GT_MEDIA_RC6);
}

INTEL_GT_SYSFS_SHOW_MIN(rc6_residency_ms);
INTEL_GT_SYSFS_SHOW_MIN(rc6p_residency_ms);
INTEL_GT_SYSFS_SHOW_MIN(rc6pp_residency_ms);
INTEL_GT_SYSFS_SHOW_MIN(media_rc6_residency_ms);

INTEL_GT_DUAL_ATTR_RO(rc6_enable);
INTEL_GT_DUAL_ATTR_RO(rc6_residency_ms);
INTEL_GT_DUAL_ATTR_RO(rc6p_residency_ms);
INTEL_GT_DUAL_ATTR_RO(rc6pp_residency_ms);
INTEL_GT_DUAL_ATTR_RO(media_rc6_residency_ms);

static struct attribute *rc6_attrs[] = {
	&attr_rc6_enable.attr,
	&attr_rc6_residency_ms.attr,
	NULL
};

static struct attribute *rc6p_attrs[] = {
	&attr_rc6p_residency_ms.attr,
	&attr_rc6pp_residency_ms.attr,
	NULL
};

static struct attribute *media_rc6_attrs[] = {
	&attr_media_rc6_residency_ms.attr,
	NULL
};

static struct attribute *rc6_dev_attrs[] = {
	&dev_attr_rc6_enable.attr,
	&dev_attr_rc6_residency_ms.attr,
	NULL
};

static struct attribute *rc6p_dev_attrs[] = {
	&dev_attr_rc6p_residency_ms.attr,
	&dev_attr_rc6pp_residency_ms.attr,
	NULL
};

static struct attribute *media_rc6_dev_attrs[] = {
	&dev_attr_media_rc6_residency_ms.attr,
	NULL
};

static const struct attribute_group rc6_attr_group[] = {
	{ .attrs = rc6_attrs, },
	{ .name = power_group_name, .attrs = rc6_dev_attrs, },
};

static const struct attribute_group rc6p_attr_group[] = {
	{ .attrs = rc6p_attrs, },
	{ .name = power_group_name, .attrs = rc6p_dev_attrs, },
};

static const struct attribute_group media_rc6_attr_group[] = {
	{ .attrs = media_rc6_attrs, },
	{ .name = power_group_name, .attrs = media_rc6_dev_attrs, },
};

static int __intel_gt_sysfs_create_group(struct kobject *kobj,
					 const struct attribute_group *grp)
{
	return is_object_gt(kobj) ?
	       sysfs_create_group(kobj, &grp[0]) :
	       sysfs_merge_group(kobj, &grp[1]);
}

static void intel_sysfs_rc6_init(struct intel_gt *gt, struct kobject *kobj)
{
	int ret;

	if (!HAS_RC6(gt->i915))
		return;

	ret = __intel_gt_sysfs_create_group(kobj, rc6_attr_group);
	if (ret)
		drm_warn(&gt->i915->drm,
			 "failed to create gt%u RC6 sysfs files (%pe)\n",
			 gt->info.id, ERR_PTR(ret));

	/*
	 * cannot use the is_visible() attribute because
	 * the upper object inherits from the parent group.
	 */
	if (HAS_RC6p(gt->i915)) {
		ret = __intel_gt_sysfs_create_group(kobj, rc6p_attr_group);
		if (ret)
			drm_warn(&gt->i915->drm,
				 "failed to create gt%u RC6p sysfs files (%pe)\n",
				 gt->info.id, ERR_PTR(ret));
	}

	if (IS_VALLEYVIEW(gt->i915) || IS_CHERRYVIEW(gt->i915)) {
		ret = __intel_gt_sysfs_create_group(kobj, media_rc6_attr_group);
		if (ret)
			drm_warn(&gt->i915->drm,
				 "failed to create media %u RC6 sysfs files (%pe)\n",
				 gt->info.id, ERR_PTR(ret));
	}
}
#else
static void intel_sysfs_rc6_init(struct intel_gt *gt, struct kobject *kobj)
{
}
#endif /* CONFIG_PM */

static u32 __act_freq_mhz_show(struct intel_gt *gt)
{
	return intel_rps_read_actual_frequency(&gt->rps);
}

static u32 __cur_freq_mhz_show(struct intel_gt *gt)
{
	return intel_rps_get_requested_frequency(&gt->rps);
}

static u32 __boost_freq_mhz_show(struct intel_gt *gt)
{
	return intel_rps_get_boost_frequency(&gt->rps);
}

static int __boost_freq_mhz_store(struct intel_gt *gt, u32 val)
{
	return intel_rps_set_boost_frequency(&gt->rps, val);
}

static u32 __RP0_freq_mhz_show(struct intel_gt *gt)
{
	return intel_rps_get_rp0_frequency(&gt->rps);
}

static u32 __RPn_freq_mhz_show(struct intel_gt *gt)
{
	return intel_rps_get_rpn_frequency(&gt->rps);
}

static u32 __RP1_freq_mhz_show(struct intel_gt *gt)
{
	return intel_rps_get_rp1_frequency(&gt->rps);
}

static u32 __max_freq_mhz_show(struct intel_gt *gt)
{
	return intel_rps_get_max_frequency(&gt->rps);
}

static int __set_max_freq(struct intel_gt *gt, u32 val)
{
	return intel_rps_set_max_frequency(&gt->rps, val);
}

static u32 __min_freq_mhz_show(struct intel_gt *gt)
{
	return intel_rps_get_min_frequency(&gt->rps);
}

static int __set_min_freq(struct intel_gt *gt, u32 val)
{
	return intel_rps_set_min_frequency(&gt->rps, val);
}

static u32 __vlv_rpe_freq_mhz_show(struct intel_gt *gt)
{
	struct intel_rps *rps = &gt->rps;

	return intel_gpu_freq(rps, rps->efficient_freq);
}

INTEL_GT_SYSFS_SHOW_MAX(act_freq_mhz);
INTEL_GT_SYSFS_SHOW_MAX(boost_freq_mhz);
INTEL_GT_SYSFS_SHOW_MAX(cur_freq_mhz);
INTEL_GT_SYSFS_SHOW_MAX(RP0_freq_mhz);
INTEL_GT_SYSFS_SHOW_MAX(RP1_freq_mhz);
INTEL_GT_SYSFS_SHOW_MAX(RPn_freq_mhz);
INTEL_GT_SYSFS_SHOW_MAX(max_freq_mhz);
INTEL_GT_SYSFS_SHOW_MIN(min_freq_mhz);
INTEL_GT_SYSFS_SHOW_MAX(vlv_rpe_freq_mhz);
INTEL_GT_SYSFS_STORE(boost_freq_mhz, __boost_freq_mhz_store);
INTEL_GT_SYSFS_STORE(max_freq_mhz, __set_max_freq);
INTEL_GT_SYSFS_STORE(min_freq_mhz, __set_min_freq);

#define INTEL_GT_RPS_SYSFS_ATTR(_name, _mode, _show, _store, _show_dev, _store_dev)		\
	static struct device_attribute dev_attr_gt_##_name = __ATTR(gt_##_name, _mode,		\
								    _show_dev, _store_dev);	\
	static struct kobj_attribute attr_rps_##_name = __ATTR(rps_##_name, _mode,		\
							       _show, _store)

#define INTEL_GT_RPS_SYSFS_ATTR_RO(_name)						\
		INTEL_GT_RPS_SYSFS_ATTR(_name, 0444, _name##_show, NULL,		\
					_name##_dev_show, NULL)
#define INTEL_GT_RPS_SYSFS_ATTR_RW(_name)						\
		INTEL_GT_RPS_SYSFS_ATTR(_name, 0644, _name##_show, _name##_store,	\
					_name##_dev_show, _name##_dev_store)

/* The below macros generate static structures */
INTEL_GT_RPS_SYSFS_ATTR_RO(act_freq_mhz);
INTEL_GT_RPS_SYSFS_ATTR_RO(cur_freq_mhz);
INTEL_GT_RPS_SYSFS_ATTR_RW(boost_freq_mhz);
INTEL_GT_RPS_SYSFS_ATTR_RO(RP0_freq_mhz);
INTEL_GT_RPS_SYSFS_ATTR_RO(RP1_freq_mhz);
INTEL_GT_RPS_SYSFS_ATTR_RO(RPn_freq_mhz);
INTEL_GT_RPS_SYSFS_ATTR_RW(max_freq_mhz);
INTEL_GT_RPS_SYSFS_ATTR_RW(min_freq_mhz);
INTEL_GT_RPS_SYSFS_ATTR_RO(vlv_rpe_freq_mhz);

#define GEN6_ATTR(p, s) { \
		&p##attr_##s##_act_freq_mhz.attr, \
		&p##attr_##s##_cur_freq_mhz.attr, \
		&p##attr_##s##_boost_freq_mhz.attr, \
		&p##attr_##s##_max_freq_mhz.attr, \
		&p##attr_##s##_min_freq_mhz.attr, \
		&p##attr_##s##_RP0_freq_mhz.attr, \
		&p##attr_##s##_RP1_freq_mhz.attr, \
		&p##attr_##s##_RPn_freq_mhz.attr, \
		NULL, \
	}

#define GEN6_RPS_ATTR GEN6_ATTR(, rps)
#define GEN6_GT_ATTR  GEN6_ATTR(dev_, gt)

static const struct attribute * const gen6_rps_attrs[] = GEN6_RPS_ATTR;
static const struct attribute * const gen6_gt_attrs[]  = GEN6_GT_ATTR;

static ssize_t punit_req_freq_mhz_show(struct kobject *kobj,
				       struct kobj_attribute *attr,
				       char *buff)
{
	struct intel_gt *gt = intel_gt_sysfs_get_drvdata(kobj, attr->attr.name);
	u32 preq = intel_rps_read_punit_req_frequency(&gt->rps);

	return sysfs_emit(buff, "%u\n", preq);
}

struct intel_gt_bool_throttle_attr {
	struct attribute attr;
	ssize_t (*show)(struct kobject *kobj, struct kobj_attribute *attr,
			char *buf);
	i915_reg_t (*reg32)(struct intel_gt *gt);
	u32 mask;
};

static ssize_t throttle_reason_bool_show(struct kobject *kobj,
					 struct kobj_attribute *attr,
					 char *buff)
{
	struct intel_gt *gt = intel_gt_sysfs_get_drvdata(kobj, attr->attr.name);
	struct intel_gt_bool_throttle_attr *t_attr =
				(struct intel_gt_bool_throttle_attr *) attr;
	bool val = rps_read_mask_mmio(&gt->rps, t_attr->reg32(gt), t_attr->mask);

	return sysfs_emit(buff, "%u\n", val);
}

#define INTEL_GT_RPS_BOOL_ATTR_RO(sysfs_func__, mask__) \
struct intel_gt_bool_throttle_attr attr_##sysfs_func__ = { \
	.attr = { .name = __stringify(sysfs_func__), .mode = 0444 }, \
	.show = throttle_reason_bool_show, \
	.reg32 = intel_gt_perf_limit_reasons_reg, \
	.mask = mask__, \
}

INTEL_GT_ATTR_RO(punit_req_freq_mhz);
static INTEL_GT_RPS_BOOL_ATTR_RO(throttle_reason_status, GT0_PERF_LIMIT_REASONS_MASK);
static INTEL_GT_RPS_BOOL_ATTR_RO(throttle_reason_pl1, POWER_LIMIT_1_MASK);
static INTEL_GT_RPS_BOOL_ATTR_RO(throttle_reason_pl2, POWER_LIMIT_2_MASK);
static INTEL_GT_RPS_BOOL_ATTR_RO(throttle_reason_pl4, POWER_LIMIT_4_MASK);
static INTEL_GT_RPS_BOOL_ATTR_RO(throttle_reason_thermal, THERMAL_LIMIT_MASK);
static INTEL_GT_RPS_BOOL_ATTR_RO(throttle_reason_prochot, PROCHOT_MASK);
static INTEL_GT_RPS_BOOL_ATTR_RO(throttle_reason_ratl, RATL_MASK);
static INTEL_GT_RPS_BOOL_ATTR_RO(throttle_reason_vr_thermalert, VR_THERMALERT_MASK);
static INTEL_GT_RPS_BOOL_ATTR_RO(throttle_reason_vr_tdc, VR_TDC_MASK);

static const struct attribute *throttle_reason_attrs[] = {
	&attr_throttle_reason_status.attr,
	&attr_throttle_reason_pl1.attr,
	&attr_throttle_reason_pl2.attr,
	&attr_throttle_reason_pl4.attr,
	&attr_throttle_reason_thermal.attr,
	&attr_throttle_reason_prochot.attr,
	&attr_throttle_reason_ratl.attr,
	&attr_throttle_reason_vr_thermalert.attr,
	&attr_throttle_reason_vr_tdc.attr,
	NULL
};

/*
 * Scaling for multipliers (aka frequency factors).
 * The format of the value in the register is u8.8.
 *
 * The presentation to userspace is inspired by the perf event framework.
 * See:
 *   Documentation/ABI/testing/sysfs-bus-event_source-devices-events
 * for description of:
 *   /sys/bus/event_source/devices/<pmu>/events/<event>.scale
 *
 * Summary: Expose two sysfs files for each multiplier.
 *
 * 1. File <attr> contains a raw hardware value.
 * 2. File <attr>.scale contains the multiplicative scale factor to be
 *    used by userspace to compute the actual value.
 *
 * So userspace knows that to get the frequency_factor it multiplies the
 * provided value by the specified scale factor and vice-versa.
 *
 * That way there is no precision loss in the kernel interface and API
 * is future proof should one day the hardware register change to u16.u16,
 * on some platform. (Or any other fixed point representation.)
 *
 * Example:
 * File <attr> contains the value 2.5, represented as u8.8 0x0280, which
 * is comprised of:
 * - an integer part of 2
 * - a fractional part of 0x80 (representing 0x80 / 2^8 == 0x80 / 256).
 * File <attr>.scale contains a string representation of floating point
 * value 0.00390625 (which is (1 / 256)).
 * Userspace computes the actual value:
 *   0x0280 * 0.00390625 -> 2.5
 * or converts an actual value to the value to be written into <attr>:
 *   2.5 / 0.00390625 -> 0x0280
 */

#define U8_8_VAL_MASK           0xffff
#define U8_8_SCALE_TO_VALUE     "0.00390625"

static ssize_t freq_factor_scale_show(struct kobject *kobj,
				      struct kobj_attribute *attr,
				      char *buff)
{
	return sysfs_emit(buff, "%s\n", U8_8_SCALE_TO_VALUE);
}

static u32 media_ratio_mode_to_factor(u32 mode)
{
	/* 0 -> 0, 1 -> 256, 2 -> 128 */
	return !mode ? mode : 256 / mode;
}

static ssize_t media_freq_factor_show(struct kobject *kobj,
				      struct kobj_attribute *attr,
				      char *buff)
{
	struct intel_gt *gt = intel_gt_sysfs_get_drvdata(kobj, attr->attr.name);
	struct intel_guc_slpc *slpc = &gt->uc.guc.slpc;
	intel_wakeref_t wakeref;
	u32 mode;

	/*
	 * Retrieve media_ratio_mode from GEN6_RPNSWREQ bit 13 set by
	 * GuC. GEN6_RPNSWREQ:13 value 0 represents 1:2 and 1 represents 1:1
	 */
	if (IS_XEHPSDV(gt->i915) &&
	    slpc->media_ratio_mode == SLPC_MEDIA_RATIO_MODE_DYNAMIC_CONTROL) {
		/*
		 * For XEHPSDV dynamic mode GEN6_RPNSWREQ:13 does not contain
		 * the media_ratio_mode, just return the cached media ratio
		 */
		mode = slpc->media_ratio_mode;
	} else {
		with_intel_runtime_pm(gt->uncore->rpm, wakeref)
			mode = intel_uncore_read(gt->uncore, GEN6_RPNSWREQ);
		mode = REG_FIELD_GET(GEN12_MEDIA_FREQ_RATIO, mode) ?
			SLPC_MEDIA_RATIO_MODE_FIXED_ONE_TO_ONE :
			SLPC_MEDIA_RATIO_MODE_FIXED_ONE_TO_TWO;
	}

	return sysfs_emit(buff, "%u\n", media_ratio_mode_to_factor(mode));
}

static ssize_t media_freq_factor_store(struct kobject *kobj,
				       struct kobj_attribute *attr,
				       const char *buff, size_t count)
{
	struct intel_gt *gt = intel_gt_sysfs_get_drvdata(kobj, attr->attr.name);
	struct intel_guc_slpc *slpc = &gt->uc.guc.slpc;
	u32 factor, mode;
	int err;

	err = kstrtou32(buff, 0, &factor);
	if (err)
		return err;

	for (mode = SLPC_MEDIA_RATIO_MODE_DYNAMIC_CONTROL;
	     mode <= SLPC_MEDIA_RATIO_MODE_FIXED_ONE_TO_TWO; mode++)
		if (factor == media_ratio_mode_to_factor(mode))
			break;

	if (mode > SLPC_MEDIA_RATIO_MODE_FIXED_ONE_TO_TWO)
		return -EINVAL;

	err = intel_guc_slpc_set_media_ratio_mode(slpc, mode);
	if (!err) {
		slpc->media_ratio_mode = mode;
		DRM_DEBUG("Set slpc->media_ratio_mode to %d", mode);
	}
	return err ?: count;
}

static ssize_t media_RP0_freq_mhz_show(struct kobject *kobj,
				       struct kobj_attribute *attr,
				       char *buff)
{
	struct intel_gt *gt = intel_gt_sysfs_get_drvdata(kobj, attr->attr.name);
	u32 val;
	int err;

	err = snb_pcode_read_p(gt->uncore, XEHP_PCODE_FREQUENCY_CONFIG,
			       PCODE_MBOX_FC_SC_READ_FUSED_P0,
			       PCODE_MBOX_DOMAIN_MEDIAFF, &val);

	if (err)
		return err;

	/* Fused media RP0 read from pcode is in units of 50 MHz */
	val *= GT_FREQUENCY_MULTIPLIER;

	return sysfs_emit(buff, "%u\n", val);
}

static ssize_t media_RPn_freq_mhz_show(struct kobject *kobj,
				       struct kobj_attribute *attr,
				       char *buff)
{
	struct intel_gt *gt = intel_gt_sysfs_get_drvdata(kobj, attr->attr.name);
	u32 val;
	int err;

	err = snb_pcode_read_p(gt->uncore, XEHP_PCODE_FREQUENCY_CONFIG,
			       PCODE_MBOX_FC_SC_READ_FUSED_PN,
			       PCODE_MBOX_DOMAIN_MEDIAFF, &val);

	if (err)
		return err;

	/* Fused media RPn read from pcode is in units of 50 MHz */
	val *= GT_FREQUENCY_MULTIPLIER;

	return sysfs_emit(buff, "%u\n", val);
}

INTEL_GT_ATTR_RW(media_freq_factor);
static struct kobj_attribute attr_media_freq_factor_scale =
	__ATTR(media_freq_factor.scale, 0444, freq_factor_scale_show, NULL);
INTEL_GT_ATTR_RO(media_RP0_freq_mhz);
INTEL_GT_ATTR_RO(media_RPn_freq_mhz);

static const struct attribute *media_perf_power_attrs[] = {
	&attr_media_freq_factor.attr,
	&attr_media_freq_factor_scale.attr,
	&attr_media_RP0_freq_mhz.attr,
	&attr_media_RPn_freq_mhz.attr,
	NULL
};

static ssize_t
default_min_freq_mhz_show(struct kobject *kobj, struct kobj_attribute *attr, char *buf)
{
	struct intel_gt *gt = kobj_to_gt(kobj->parent);

	return sysfs_emit(buf, "%u\n", gt->defaults.min_freq);
}

static struct kobj_attribute default_min_freq_mhz =
__ATTR(rps_min_freq_mhz, 0444, default_min_freq_mhz_show, NULL);

static ssize_t
default_max_freq_mhz_show(struct kobject *kobj, struct kobj_attribute *attr, char *buf)
{
	struct intel_gt *gt = kobj_to_gt(kobj->parent);

	return sysfs_emit(buf, "%u\n", gt->defaults.max_freq);
}

static struct kobj_attribute default_max_freq_mhz =
__ATTR(rps_max_freq_mhz, 0444, default_max_freq_mhz_show, NULL);

static const struct attribute * const rps_defaults_attrs[] = {
	&default_min_freq_mhz.attr,
	&default_max_freq_mhz.attr,
	NULL
};

static int intel_sysfs_rps_init(struct intel_gt *gt, struct kobject *kobj)
{
	const struct attribute * const *attrs;
	struct attribute *vlv_attr;
	int ret;

	if (GRAPHICS_VER(gt->i915) < 6)
		return 0;

	if (is_object_gt(kobj)) {
		attrs = gen6_rps_attrs;
		vlv_attr = &attr_rps_vlv_rpe_freq_mhz.attr;
	} else {
		attrs = gen6_gt_attrs;
		vlv_attr = &dev_attr_gt_vlv_rpe_freq_mhz.attr;
	}

	ret = sysfs_create_files(kobj, attrs);
	if (ret)
		return ret;

	if (IS_VALLEYVIEW(gt->i915) || IS_CHERRYVIEW(gt->i915))
		ret = sysfs_create_file(kobj, vlv_attr);

	return ret;
}

void intel_gt_sysfs_pm_init(struct intel_gt *gt, struct kobject *kobj)
{
	int ret;

	intel_sysfs_rc6_init(gt, kobj);

	ret = intel_sysfs_rps_init(gt, kobj);
	if (ret)
		drm_warn(&gt->i915->drm,
			 "failed to create gt%u RPS sysfs files (%pe)",
			 gt->info.id, ERR_PTR(ret));

	/* end of the legacy interfaces */
	if (!is_object_gt(kobj))
		return;

<<<<<<< HEAD
	ret = sysfs_create_file(kobj, &dev_attr_punit_req_freq_mhz.attr);
=======
	ret = sysfs_create_file(kobj, &attr_punit_req_freq_mhz.attr);
>>>>>>> 8f956e9a
	if (ret)
		drm_warn(&gt->i915->drm,
			 "failed to create gt%u punit_req_freq_mhz sysfs (%pe)",
			 gt->info.id, ERR_PTR(ret));

<<<<<<< HEAD
	if (GRAPHICS_VER(gt->i915) >= 11) {
=======
	if (i915_mmio_reg_valid(intel_gt_perf_limit_reasons_reg(gt))) {
>>>>>>> 8f956e9a
		ret = sysfs_create_files(kobj, throttle_reason_attrs);
		if (ret)
			drm_warn(&gt->i915->drm,
				 "failed to create gt%u throttle sysfs files (%pe)",
				 gt->info.id, ERR_PTR(ret));
	}

	if (HAS_MEDIA_RATIO_MODE(gt->i915) && intel_uc_uses_guc_slpc(&gt->uc)) {
		ret = sysfs_create_files(kobj, media_perf_power_attrs);
		if (ret)
			drm_warn(&gt->i915->drm,
				 "failed to create gt%u media_perf_power_attrs sysfs (%pe)\n",
				 gt->info.id, ERR_PTR(ret));
	}

	ret = sysfs_create_files(gt->sysfs_defaults, rps_defaults_attrs);
	if (ret)
		drm_warn(&gt->i915->drm,
			 "failed to add gt%u rps defaults (%pe)\n",
			 gt->info.id, ERR_PTR(ret));
}<|MERGE_RESOLUTION|>--- conflicted
+++ resolved
@@ -753,21 +753,13 @@
 	if (!is_object_gt(kobj))
 		return;
 
-<<<<<<< HEAD
-	ret = sysfs_create_file(kobj, &dev_attr_punit_req_freq_mhz.attr);
-=======
 	ret = sysfs_create_file(kobj, &attr_punit_req_freq_mhz.attr);
->>>>>>> 8f956e9a
 	if (ret)
 		drm_warn(&gt->i915->drm,
 			 "failed to create gt%u punit_req_freq_mhz sysfs (%pe)",
 			 gt->info.id, ERR_PTR(ret));
 
-<<<<<<< HEAD
-	if (GRAPHICS_VER(gt->i915) >= 11) {
-=======
 	if (i915_mmio_reg_valid(intel_gt_perf_limit_reasons_reg(gt))) {
->>>>>>> 8f956e9a
 		ret = sysfs_create_files(kobj, throttle_reason_attrs);
 		if (ret)
 			drm_warn(&gt->i915->drm,
