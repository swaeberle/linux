--- conflicted
+++ resolved
@@ -339,11 +339,7 @@
 	return 0;
 }
 
-<<<<<<< HEAD
-static void mxc_gpio_init_gc(struct mxc_gpio_port *port, int irq_base)
-=======
 static int mxc_gpio_init_gc(struct mxc_gpio_port *port, int irq_base)
->>>>>>> 9f30a04d
 {
 	struct irq_chip_generic *gc;
 	struct irq_chip_type *ct;
