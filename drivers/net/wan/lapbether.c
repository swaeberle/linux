// SPDX-License-Identifier: GPL-2.0-or-later
/*
 *	"LAPB via ethernet" driver release 001
 *
 *	This code REQUIRES 2.1.15 or higher/ NET3.038
 *
 *	This is a "pseudo" network driver to allow LAPB over Ethernet.
 *
 *	This driver can use any ethernet destination address, and can be
 *	limited to accept frames from one dedicated ethernet card only.
 *
 *	History
 *	LAPBETH 001	Jonathan Naylor		Cloned from bpqether.c
 *	2000-10-29	Henner Eisen	lapb_data_indication() return status.
 *	2000-11-14	Henner Eisen	dev_hold/put, NETDEV_GOING_DOWN support
 */

#define pr_fmt(fmt) KBUILD_MODNAME ": " fmt

#include <linux/errno.h>
#include <linux/types.h>
#include <linux/socket.h>
#include <linux/in.h>
#include <linux/slab.h>
#include <linux/kernel.h>
#include <linux/string.h>
#include <linux/net.h>
#include <linux/inet.h>
#include <linux/netdevice.h>
#include <linux/if_arp.h>
#include <linux/skbuff.h>
#include <net/sock.h>
#include <linux/uaccess.h>
#include <linux/mm.h>
#include <linux/interrupt.h>
#include <linux/notifier.h>
#include <linux/stat.h>
#include <linux/module.h>
#include <linux/lapb.h>
#include <linux/init.h>

#include <net/x25device.h>

static const u8 bcast_addr[6] = { 0xFF, 0xFF, 0xFF, 0xFF, 0xFF, 0xFF };

/* If this number is made larger, check that the temporary string buffer
 * in lapbeth_new_device is large enough to store the probe device name.
 */
#define MAXLAPBDEV 100

struct lapbethdev {
	struct list_head	node;
	struct net_device	*ethdev;	/* link to ethernet device */
	struct net_device	*axdev;		/* lapbeth device (lapb#) */
	bool			up;
	spinlock_t		up_lock;	/* Protects "up" */
	struct sk_buff_head	rx_queue;
	struct napi_struct	napi;
};

static LIST_HEAD(lapbeth_devices);

static void lapbeth_connected(struct net_device *dev, int reason);
static void lapbeth_disconnected(struct net_device *dev, int reason);

/* ------------------------------------------------------------------------ */

/*	Get the LAPB device for the ethernet device
 */
static struct lapbethdev *lapbeth_get_x25_dev(struct net_device *dev)
{
	struct lapbethdev *lapbeth;

	list_for_each_entry_rcu(lapbeth, &lapbeth_devices, node, lockdep_rtnl_is_held()) {
		if (lapbeth->ethdev == dev)
			return lapbeth;
	}
	return NULL;
}

static __inline__ int dev_is_ethdev(struct net_device *dev)
{
	return dev->type == ARPHRD_ETHER && strncmp(dev->name, "dummy", 5);
}

/* ------------------------------------------------------------------------ */

static int lapbeth_napi_poll(struct napi_struct *napi, int budget)
{
	struct lapbethdev *lapbeth = container_of(napi, struct lapbethdev,
						  napi);
	struct sk_buff *skb;
	int processed = 0;

	for (; processed < budget; ++processed) {
		skb = skb_dequeue(&lapbeth->rx_queue);
		if (!skb)
			break;
		netif_receive_skb_core(skb);
	}

	if (processed < budget)
		napi_complete(napi);

	return processed;
}

/*	Receive a LAPB frame via an ethernet interface.
 */
static int lapbeth_rcv(struct sk_buff *skb, struct net_device *dev,
		       struct packet_type *ptype, struct net_device *orig_dev)
{
	int len, err;
	struct lapbethdev *lapbeth;

	if (dev_net(dev) != &init_net)
		goto drop;

	skb = skb_share_check(skb, GFP_ATOMIC);
	if (!skb)
		return NET_RX_DROP;

	if (!pskb_may_pull(skb, 2))
		goto drop;

	rcu_read_lock();
	lapbeth = lapbeth_get_x25_dev(dev);
	if (!lapbeth)
		goto drop_unlock_rcu;
	spin_lock_bh(&lapbeth->up_lock);
	if (!lapbeth->up)
		goto drop_unlock;

	len = skb->data[0] + skb->data[1] * 256;
	dev->stats.rx_packets++;
	dev->stats.rx_bytes += len;

	skb_pull(skb, 2);	/* Remove the length bytes */
	skb_trim(skb, len);	/* Set the length of the data */

	err = lapb_data_received(lapbeth->axdev, skb);
	if (err != LAPB_OK) {
		printk(KERN_DEBUG "lapbether: lapb_data_received err - %d\n", err);
		goto drop_unlock;
	}
out:
	spin_unlock_bh(&lapbeth->up_lock);
	rcu_read_unlock();
	return 0;
drop_unlock:
	kfree_skb(skb);
	goto out;
drop_unlock_rcu:
	rcu_read_unlock();
drop:
	kfree_skb(skb);
	return 0;
}

static int lapbeth_data_indication(struct net_device *dev, struct sk_buff *skb)
{
	struct lapbethdev *lapbeth = netdev_priv(dev);
	unsigned char *ptr;

	if (skb_cow(skb, 1)) {
		kfree_skb(skb);
		return NET_RX_DROP;
	}

	skb_push(skb, 1);

	ptr  = skb->data;
	*ptr = X25_IFACE_DATA;

	skb->protocol = x25_type_trans(skb, dev);

	skb_queue_tail(&lapbeth->rx_queue, skb);
	napi_schedule(&lapbeth->napi);
	return NET_RX_SUCCESS;
}

/*	Send a LAPB frame via an ethernet interface
 */
static netdev_tx_t lapbeth_xmit(struct sk_buff *skb,
				struct net_device *dev)
{
	struct lapbethdev *lapbeth = netdev_priv(dev);
	int err;

	spin_lock_bh(&lapbeth->up_lock);
	if (!lapbeth->up)
		goto drop;

	/* There should be a pseudo header of 1 byte added by upper layers.
	 * Check to make sure it is there before reading it.
	 */
	if (skb->len < 1)
		goto drop;

	switch (skb->data[0]) {
	case X25_IFACE_DATA:
		break;
	case X25_IFACE_CONNECT:
		err = lapb_connect_request(dev);
		if (err == LAPB_CONNECTED)
			lapbeth_connected(dev, LAPB_OK);
		else if (err != LAPB_OK)
			pr_err("lapb_connect_request error: %d\n", err);
		goto drop;
	case X25_IFACE_DISCONNECT:
		err = lapb_disconnect_request(dev);
		if (err == LAPB_NOTCONNECTED)
			lapbeth_disconnected(dev, LAPB_OK);
		else if (err != LAPB_OK)
			pr_err("lapb_disconnect_request err: %d\n", err);
		fallthrough;
	default:
		goto drop;
	}

	skb_pull(skb, 1);

	err = lapb_data_request(dev, skb);
	if (err != LAPB_OK) {
		pr_err("lapb_data_request error - %d\n", err);
		goto drop;
	}
out:
	spin_unlock_bh(&lapbeth->up_lock);
	return NETDEV_TX_OK;
drop:
	kfree_skb(skb);
	goto out;
}

static void lapbeth_data_transmit(struct net_device *ndev, struct sk_buff *skb)
{
	struct lapbethdev *lapbeth = netdev_priv(ndev);
	unsigned char *ptr;
	struct net_device *dev;
	int size = skb->len;

	ptr = skb_push(skb, 2);

	*ptr++ = size % 256;
	*ptr++ = size / 256;

	ndev->stats.tx_packets++;
	ndev->stats.tx_bytes += size;

	skb->dev = dev = lapbeth->ethdev;

	skb->protocol = htons(ETH_P_DEC);

	skb_reset_network_header(skb);

	dev_hard_header(skb, dev, ETH_P_DEC, bcast_addr, NULL, 0);

	dev_queue_xmit(skb);
}

static void lapbeth_connected(struct net_device *dev, int reason)
{
	struct lapbethdev *lapbeth = netdev_priv(dev);
	unsigned char *ptr;
	struct sk_buff *skb = __dev_alloc_skb(1, GFP_ATOMIC | __GFP_NOMEMALLOC);

	if (!skb)
		return;

	ptr  = skb_put(skb, 1);
	*ptr = X25_IFACE_CONNECT;

	skb->protocol = x25_type_trans(skb, dev);

	skb_queue_tail(&lapbeth->rx_queue, skb);
	napi_schedule(&lapbeth->napi);
}

static void lapbeth_disconnected(struct net_device *dev, int reason)
{
	struct lapbethdev *lapbeth = netdev_priv(dev);
	unsigned char *ptr;
	struct sk_buff *skb = __dev_alloc_skb(1, GFP_ATOMIC | __GFP_NOMEMALLOC);

	if (!skb)
		return;

	ptr  = skb_put(skb, 1);
	*ptr = X25_IFACE_DISCONNECT;

	skb->protocol = x25_type_trans(skb, dev);

	skb_queue_tail(&lapbeth->rx_queue, skb);
	napi_schedule(&lapbeth->napi);
}

/*	Set AX.25 callsign
 */
static int lapbeth_set_mac_address(struct net_device *dev, void *addr)
{
	struct sockaddr *sa = addr;

<<<<<<< HEAD
	memcpy(dev->dev_addr, sa->sa_data, dev->addr_len);
=======
	dev_addr_set(dev, sa->sa_data);
>>>>>>> df0cc57e
	return 0;
}

static const struct lapb_register_struct lapbeth_callbacks = {
	.connect_confirmation    = lapbeth_connected,
	.connect_indication      = lapbeth_connected,
	.disconnect_confirmation = lapbeth_disconnected,
	.disconnect_indication   = lapbeth_disconnected,
	.data_indication         = lapbeth_data_indication,
	.data_transmit           = lapbeth_data_transmit,
};

/* open/close a device
 */
static int lapbeth_open(struct net_device *dev)
{
	struct lapbethdev *lapbeth = netdev_priv(dev);
	int err;

	napi_enable(&lapbeth->napi);

	err = lapb_register(dev, &lapbeth_callbacks);
	if (err != LAPB_OK) {
		pr_err("lapb_register error: %d\n", err);
		return -ENODEV;
	}

	spin_lock_bh(&lapbeth->up_lock);
	lapbeth->up = true;
	spin_unlock_bh(&lapbeth->up_lock);

	return 0;
}

static int lapbeth_close(struct net_device *dev)
{
	struct lapbethdev *lapbeth = netdev_priv(dev);
	int err;

	spin_lock_bh(&lapbeth->up_lock);
	lapbeth->up = false;
	spin_unlock_bh(&lapbeth->up_lock);

	err = lapb_unregister(dev);
	if (err != LAPB_OK)
		pr_err("lapb_unregister error: %d\n", err);

	napi_disable(&lapbeth->napi);

	return 0;
}

/* ------------------------------------------------------------------------ */

static const struct net_device_ops lapbeth_netdev_ops = {
	.ndo_open	     = lapbeth_open,
	.ndo_stop	     = lapbeth_close,
	.ndo_start_xmit	     = lapbeth_xmit,
	.ndo_set_mac_address = lapbeth_set_mac_address,
};

static void lapbeth_setup(struct net_device *dev)
{
	dev->netdev_ops	     = &lapbeth_netdev_ops;
	dev->needs_free_netdev = true;
	dev->type            = ARPHRD_X25;
	dev->hard_header_len = 0;
	dev->mtu             = 1000;
	dev->addr_len        = 0;
}

/*	Setup a new device.
 */
static int lapbeth_new_device(struct net_device *dev)
{
	struct net_device *ndev;
	struct lapbethdev *lapbeth;
	int rc = -ENOMEM;

	ASSERT_RTNL();

	ndev = alloc_netdev(sizeof(*lapbeth), "lapb%d", NET_NAME_UNKNOWN,
			    lapbeth_setup);
	if (!ndev)
		goto out;

	/* When transmitting data:
	 * first this driver removes a pseudo header of 1 byte,
	 * then the lapb module prepends an LAPB header of at most 3 bytes,
	 * then this driver prepends a length field of 2 bytes,
	 * then the underlying Ethernet device prepends its own header.
	 */
	ndev->needed_headroom = -1 + 3 + 2 + dev->hard_header_len
					   + dev->needed_headroom;
	ndev->needed_tailroom = dev->needed_tailroom;

	lapbeth = netdev_priv(ndev);
	lapbeth->axdev = ndev;

	dev_hold(dev);
	lapbeth->ethdev = dev;

	lapbeth->up = false;
	spin_lock_init(&lapbeth->up_lock);

	skb_queue_head_init(&lapbeth->rx_queue);
	netif_napi_add(ndev, &lapbeth->napi, lapbeth_napi_poll, 16);

	rc = -EIO;
	if (register_netdevice(ndev))
		goto fail;

	list_add_rcu(&lapbeth->node, &lapbeth_devices);
	rc = 0;
out:
	return rc;
fail:
	dev_put(dev);
	free_netdev(ndev);
	goto out;
}

/*	Free a lapb network device.
 */
static void lapbeth_free_device(struct lapbethdev *lapbeth)
{
	dev_put(lapbeth->ethdev);
	list_del_rcu(&lapbeth->node);
	unregister_netdevice(lapbeth->axdev);
}

/*	Handle device status changes.
 *
 * Called from notifier with RTNL held.
 */
static int lapbeth_device_event(struct notifier_block *this,
				unsigned long event, void *ptr)
{
	struct lapbethdev *lapbeth;
	struct net_device *dev = netdev_notifier_info_to_dev(ptr);

	if (dev_net(dev) != &init_net)
		return NOTIFY_DONE;

	if (!dev_is_ethdev(dev))
		return NOTIFY_DONE;

	switch (event) {
	case NETDEV_UP:
		/* New ethernet device -> new LAPB interface	 */
		if (!lapbeth_get_x25_dev(dev))
			lapbeth_new_device(dev);
		break;
	case NETDEV_GOING_DOWN:
		/* ethernet device closes -> close LAPB interface */
		lapbeth = lapbeth_get_x25_dev(dev);
		if (lapbeth)
			dev_close(lapbeth->axdev);
		break;
	case NETDEV_UNREGISTER:
		/* ethernet device disappears -> remove LAPB interface */
		lapbeth = lapbeth_get_x25_dev(dev);
		if (lapbeth)
			lapbeth_free_device(lapbeth);
		break;
	}

	return NOTIFY_DONE;
}

/* ------------------------------------------------------------------------ */

static struct packet_type lapbeth_packet_type __read_mostly = {
	.type = cpu_to_be16(ETH_P_DEC),
	.func = lapbeth_rcv,
};

static struct notifier_block lapbeth_dev_notifier = {
	.notifier_call = lapbeth_device_event,
};

static const char banner[] __initconst =
	KERN_INFO "LAPB Ethernet driver version 0.02\n";

static int __init lapbeth_init_driver(void)
{
	dev_add_pack(&lapbeth_packet_type);

	register_netdevice_notifier(&lapbeth_dev_notifier);

	printk(banner);

	return 0;
}
module_init(lapbeth_init_driver);

static void __exit lapbeth_cleanup_driver(void)
{
	struct lapbethdev *lapbeth;
	struct list_head *entry, *tmp;

	dev_remove_pack(&lapbeth_packet_type);
	unregister_netdevice_notifier(&lapbeth_dev_notifier);

	rtnl_lock();
	list_for_each_safe(entry, tmp, &lapbeth_devices) {
		lapbeth = list_entry(entry, struct lapbethdev, node);

		dev_put(lapbeth->ethdev);
		unregister_netdevice(lapbeth->axdev);
	}
	rtnl_unlock();
}
module_exit(lapbeth_cleanup_driver);

MODULE_AUTHOR("Jonathan Naylor <g4klx@g4klx.demon.co.uk>");
MODULE_DESCRIPTION("The unofficial LAPB over Ethernet driver");
MODULE_LICENSE("GPL");<|MERGE_RESOLUTION|>--- conflicted
+++ resolved
@@ -301,11 +301,7 @@
 {
 	struct sockaddr *sa = addr;
 
-<<<<<<< HEAD
-	memcpy(dev->dev_addr, sa->sa_data, dev->addr_len);
-=======
 	dev_addr_set(dev, sa->sa_data);
->>>>>>> df0cc57e
 	return 0;
 }
 
