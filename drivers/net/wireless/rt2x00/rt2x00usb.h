--- conflicted
+++ resolved
@@ -349,19 +349,12 @@
  * be called from atomic context.  The callback will be called
  * when the URB completes. Otherwise the function is similar
  * to rt2x00usb_register_read().
-<<<<<<< HEAD
- */
-void rt2x00usb_register_read_async(struct rt2x00_dev *rt2x00dev,
-				   const unsigned int offset,
-				   void (*callback)(struct rt2x00_dev*,int,u32));
-=======
  * When the callback function returns false, the memory will be cleaned up,
  * when it returns true, the urb will be fired again.
  */
 void rt2x00usb_register_read_async(struct rt2x00_dev *rt2x00dev,
 				   const unsigned int offset,
 				   bool (*callback)(struct rt2x00_dev*, int, u32));
->>>>>>> eaef6a93
 
 /*
  * Radio handlers
