--- conflicted
+++ resolved
@@ -237,35 +237,6 @@
 	return 0;
 }
 EXPORT_SYMBOL(iwl_hw_nic_init);
-
-<<<<<<< HEAD
-=======
-/**
- * iwl_clear_stations_table - Clear the driver's station table
- *
- * NOTE:  This does not clear or otherwise alter the device's station table.
- */
-void iwl_clear_stations_table(struct iwl_priv *priv)
-{
-	unsigned long flags;
-
-	spin_lock_irqsave(&priv->sta_lock, flags);
-
-	if (iwl_is_alive(priv) &&
-	   !test_bit(STATUS_EXIT_PENDING, &priv->status) &&
-	   iwl_send_cmd_pdu_async(priv, REPLY_REMOVE_ALL_STA, 0, NULL, NULL))
-		IWL_ERROR("Couldn't clear the station table\n");
-
-	priv->num_stations = 0;
-	memset(priv->stations, 0, sizeof(priv->stations));
-
-	/* clean ucode key table bit map */
-	priv->ucode_key_table = 0;
-
-	spin_unlock_irqrestore(&priv->sta_lock, flags);
-}
-EXPORT_SYMBOL(iwl_clear_stations_table);
->>>>>>> 0a0755c9
 
 void iwl_reset_qos(struct iwl_priv *priv)
 {
