--- conflicted
+++ resolved
@@ -505,19 +505,6 @@
 
 ----------------------------
 
-<<<<<<< HEAD
-What:	The CAP9 SoC family will be removed
-When:	3.4
-Files:	arch/arm/mach-at91/at91cap9.c
-	arch/arm/mach-at91/at91cap9_devices.c
-	arch/arm/mach-at91/include/mach/at91cap9.h
-	arch/arm/mach-at91/include/mach/at91cap9_matrix.h
-	arch/arm/mach-at91/include/mach/at91cap9_ddrsdr.h
-	arch/arm/mach-at91/board-cap9adk.c
-Why:	The code is not actively maintained and platforms are now hard to find.
-Who:	Nicolas Ferre <nicolas.ferre@atmel.com>
-	Jean-Christophe PLAGNIOL-VILLARD <plagnioj@jcrosoft.com>
-=======
 What:	Low Performance USB Block driver ("CONFIG_BLK_DEV_UB")
 When:	3.6
 Why:	This driver provides support for USB storage devices like "USB
@@ -543,5 +530,4 @@
 	and it runs the risk of leaking address locations, allowing the bypass
 	of ASLR. It was only ever intended for debugging, so it should be
 	removed.
-Who:	Kees Cook <keescook@chromium.org>
->>>>>>> e9676695
+Who:	Kees Cook <keescook@chromium.org>